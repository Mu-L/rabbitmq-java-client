<?xml version="1.0"?>
<project xmlns="http://maven.apache.org/POM/4.0.0" xmlns:xsi="http://www.w3.org/2001/XMLSchema-instance" xsi:schemaLocation="http://maven.apache.org/POM/4.0.0 http://maven.apache.org/xsd/maven-4.0.0.xsd">
  <modelVersion>4.0.0</modelVersion>

  <groupId>com.rabbitmq</groupId>
  <artifactId>amqp-client</artifactId>
<<<<<<< HEAD
  <version>5.0.0-SNAPSHOT</version>
=======
  <version>4.3.0-SNAPSHOT</version>
>>>>>>> 30be23f8
  <packaging>jar</packaging>

  <name>RabbitMQ Java Client</name>
  <description>The RabbitMQ Java client library allows Java applications to interface with RabbitMQ.</description>
  <url>http://www.rabbitmq.com</url>

  <licenses>
    <license>
      <name>ASL 2.0</name>
      <url>http://www.apache.org/licenses/LICENSE-2.0.html</url>
      <distribution>repo</distribution>
    </license>
    <license>
      <name>GPL v2</name>
      <url>http://www.gnu.org/licenses/gpl-2.0.txt</url>
      <distribution>repo</distribution>
    </license>
    <license>
      <name>MPL 1.1</name>
      <url>http://www.mozilla.org/MPL/MPL-1.1.txt</url>
      <distribution>repo</distribution>
    </license>
  </licenses>

  <developers>
    <developer>
      <email>info@rabbitmq.com</email>
      <name>Team RabbitMQ</name>
      <organization>Pivotal Software, Inc.</organization>
      <organizationUrl>https://rabbitmq.com</organizationUrl>
    </developer>
  </developers>

  <scm>
    <url>https://github.com/rabbitmq/rabbitmq-java-client</url>
    <connection>scm:git:git://github.com/rabbitmq/rabbitmq-java-client.git</connection>
    <developerConnection>scm:git:git@github.com:rabbitmq/rabbitmq-java-client.git</developerConnection>
    <tag>HEAD</tag>
  </scm>

  <organization>
    <name>Pivotal Software, Inc.</name>
    <url>http://www.rabbitmq.com</url>
  </organization>

  <properties>
    <project.build.sourceEncoding>UTF-8</project.build.sourceEncoding>
    <project.reporting.outputEncoding>UTF-8</project.reporting.outputEncoding>

    <slf4j.version>1.7.23</slf4j.version>
    <metrics.version>3.1.2</metrics.version>
    <logback.version>1.2.1</logback.version>
    <commons-cli.version>1.1</commons-cli.version>
    <junit.version>4.12</junit.version>
    <awaitility.version>2.0.0</awaitility.version>
    <mockito.version>2.7.9</mockito.version>

    <!--
    These groovy scripts are used later in this POM file to generate
    source files and resources for the library itself and for the
    testsuite.
    -->
    <groovy-scripts.dir>${basedir}/src/main/scripts</groovy-scripts.dir>

    <!--
    ${deps.dir} should point to a directory containing a working copy of
    rabbitmq-codegen and rabbitmq-server, named "rabbitmq_codegen" and
    "rabbit" respectively.

    "rabbitmq_codegen" is used to generate required Java source files.
    Its path can be specified with the ${codegen.dir} property instead.

    "rabbit" is used to automatically setup a RabbitMQ cluster for the
    testsuite.
    -->
    <deps.dir>${basedir}/deps</deps.dir>
    <codegen.dir>${deps.dir}/rabbitmq_codegen</codegen.dir>
    <codegen.spec_version>0.9.1</codegen.spec_version>

    <!-- For testing only -->
    <make.bin>make</make.bin>
    <rabbitmq.dir>${deps.dir}/rabbit</rabbitmq.dir>
    <rabbitmqctl.bin>${rabbitmq.dir}/scripts/rabbitmqctl</rabbitmqctl.bin>

    <test-keystore.ca>${project.build.directory}/ca.keystore</test-keystore.ca>
    <test-keystore.empty>${project.build.directory}/empty.keystore</test-keystore.empty>
    <test-keystore.password>bunnies</test-keystore.password>

    <test-broker.A.nodename>rabbit@localhost</test-broker.A.nodename>
    <test-broker.A.node_port>5672</test-broker.A.node_port>
    <test-broker.A.config_file>${project.build.directory}/test-classes/${test-broker.A.nodename}</test-broker.A.config_file>
    <test-broker.B.nodename>hare@localhost</test-broker.B.nodename>
    <test-broker.B.node_port>5673</test-broker.B.node_port>
    <test-broker.B.config_file>${project.build.directory}/test-classes/${test-broker.B.nodename}</test-broker.B.config_file>

    <!-- to sign artifacts when releasing -->
    <gpg.keyname>6026DFCA</gpg.keyname>
    <nexus-staging-maven-plugin.version>1.6.8</nexus-staging-maven-plugin.version>
  </properties>

  <profiles>
    <profile>
      <!--
      If we detect the RabbitMQ Umbrella project, use its dependencies
      directory.
      -->
      <id>in-umbrella</id>
      <activation>
        <file>
          <exists>../../UMBRELLA.md</exists>
        </file>
      </activation>
      <properties>
        <deps.dir>${basedir}/..</deps.dir>
      </properties>
    </profile>

    <profile>
      <!-- On FreeBSD, GNU Make is installed as "gmake". -->
      <id>use-gmake</id>
      <activation>
        <os><name>FreeBSD</name></os>
      </activation>
      <properties>
        <make.bin>gmake</make.bin>
      </properties>
    </profile>

    <profile>
      <!-- On Windows, use the Batch version of rabbitmqctl. -->
      <id>use-rabbitmqctl.bat</id>
      <activation>
        <os><family>Windows</family></os>
      </activation>
      <properties>
        <rabbitmqctl.bin>${rabbitmq.dir}/scripts/rabbitmqctl.bat</rabbitmqctl.bin>
      </properties>
    </profile>

    <profile>
      <!--
      Java 8's Javadoc is way more sensible to documentation
      correctness. For now, disable all those errors until we fix them.
      -->
      <id>disable-java8-doclint</id>
      <activation>
        <jdk>[1.8,)</jdk>
      </activation>
      <properties>
        <javadoc.opts>-Xdoclint:none</javadoc.opts>
      </properties>
    </profile>

    <profile>
      <!--
      To ease testing of the Java client, this POM can setup a RabbitMQ
      cluster automatically, including TLS support.

      It depends on the presence of ${rabbitmq.dir} which points to
      a working copy of the rabbitmq-server Git repository. If it
      is missing, nothing is setup and the testsuite relies on an
      externally provided broker/cluster.

      If you want to explicitly disable the automatic cluster setup,
      you must disable this profile:

          mvn verify -P '!setup-test-cluster'

      -->
      <id>setup-test-cluster</id>
      <activation>
        <property>
          <name>!skipTests</name>
        </property>
      </activation>
      <build>
        <plugins>
          <plugin>
            <groupId>org.codehaus.gmaven</groupId>
            <artifactId>groovy-maven-plugin</artifactId>
            <version>2.0</version>
            <dependencies>
              <dependency>
                <groupId>org.codehaus.groovy</groupId>
                <artifactId>groovy-all</artifactId>
                <version>2.4.8</version>
              </dependency>
            </dependencies>
            <executions>
              <!--
              We use "${rabbitmq.dir}/Makefile" to query the location of
              the test TLS certificates.
              -->
              <execution>
                <phase>generate-test-resources</phase>
                <id>query-test-tls-certs-dir</id>
                <goals>
                  <goal>execute</goal>
                </goals>
                <configuration>
                  <source>
                    ${groovy-scripts.dir}/query_test_tls_certs_dir.groovy
                  </source>
                </configuration>
              </execution>

              <!--
              Start two brokers and cluster them.

              Currently, those test brokers will listen to the default
              TCP ports of 5672 and 5673 for AMQP and 5671 and 5670
              for AMQP+TLS. Unfortunately, this means no other standard
              RabbitMQ can run on the same host at the same time.
              -->
              <execution>
                <phase>pre-integration-test</phase>
                <id>start-test-broker-A</id>
                <goals>
                  <goal>execute</goal>
                </goals>
                <configuration>
                  <properties>
                    <nodename>${test-broker.A.nodename}</nodename>
                    <node_port>${test-broker.A.node_port}</node_port>
                  </properties>
                  <source>
                    ${groovy-scripts.dir}/manage_test_broker.groovy
                  </source>
                </configuration>
              </execution>
              <execution>
                <phase>pre-integration-test</phase>
                <id>start-test-broker-B</id>
                <goals>
                  <goal>execute</goal>
                </goals>
                <configuration>
                  <properties>
                    <nodename>${test-broker.B.nodename}</nodename>
                    <node_port>${test-broker.B.node_port}</node_port>
                  </properties>
                  <source>
                    ${groovy-scripts.dir}/manage_test_broker.groovy
                  </source>
                </configuration>
              </execution>
              <execution>
                <phase>pre-integration-test</phase>
                <id>create-test-cluster</id>
                <goals>
                  <goal>execute</goal>
                </goals>
                <configuration>
                  <properties>
                    <nodename>${test-broker.B.nodename}</nodename>
                    <target>${test-broker.A.nodename}</target>
                  </properties>
                  <source>
                    ${groovy-scripts.dir}/manage_test_broker.groovy
                  </source>
                </configuration>
              </execution>

              <!--
              After the testsuite, no matter the result, stop both test brokers.
              -->
              <execution>
                <phase>post-integration-test</phase>
                <id>stop-test-broker-B</id>
                <goals>
                  <goal>execute</goal>
                </goals>
                <configuration>
                  <properties>
                    <nodename>${test-broker.B.nodename}</nodename>
                  </properties>
                  <source>
                    ${groovy-scripts.dir}/manage_test_broker.groovy
                  </source>
                </configuration>
              </execution>
              <execution>
                <phase>post-integration-test</phase>
                <id>stop-test-broker-A</id>
                <goals>
                  <goal>execute</goal>
                </goals>
                <configuration>
                  <properties>
                    <nodename>${test-broker.A.nodename}</nodename>
                  </properties>
                  <source>
                    ${groovy-scripts.dir}/manage_test_broker.groovy
                  </source>
                </configuration>
              </execution>
            </executions>
          </plugin>

          <!--
          Generate two Java keystores from the test TLS certificates.
          Here, we only enable the plugin. The actual configuration is
          in the main <build /> element.
          -->
          <plugin>
            <groupId>org.codehaus.mojo</groupId>
            <artifactId>keytool-maven-plugin</artifactId>
            <configuration>
              <skip>false</skip>
            </configuration>
          </plugin>
        </plugins>
      </build>
    </profile>

    <profile>
      <!--
      If the caller decided to provide an external RabbitMQ
      broker/cluster, he can specify the path to his test TLS
      certificates with the ${test-tls-certs.dir} property.

      Thus, if the CA certificate exists, we also enable the generation
      of the two Java keystores.
      -->
      <id>use-provided-test-keystores</id>
      <activation>
        <file>
          <exists>${test-tls-certs.dir}/testca/cacert.pem</exists>
        </file>
      </activation>
      <build>
        <plugins>
          <plugin>
            <groupId>org.codehaus.mojo</groupId>
            <artifactId>keytool-maven-plugin</artifactId>
            <configuration>
              <skip>false</skip>
            </configuration>
          </plugin>
        </plugins>
      </build>
    </profile>

    <profile>
      <!--
      Tests are integration tests, not unit tests, because they depend
      on a running broker which can be automatically started by this
      POM.

      To skip those tests, you can run use the usual ${skipTests}
      property:

          mvn verify -DskipTests

      -->
      <id>integration-tests</id>
      <activation>
        <property>
          <name>!skipTests</name>
        </property>
      </activation>
      <build>
        <plugins>
          <plugin>
            <groupId>org.apache.maven.plugins</groupId>
            <artifactId>maven-failsafe-plugin</artifactId>
            <version>2.19.1</version>
            <configuration>
              <systemPropertyVariables>
                <make.bin>${make.bin}</make.bin>
                <rabbitmq.dir>${rabbitmq.dir}</rabbitmq.dir>
                <rabbitmqctl.bin>${rabbitmqctl.bin}</rabbitmqctl.bin>

                <test-keystore.ca>${test-keystore.ca}</test-keystore.ca>
                <test-keystore.empty>${test-keystore.empty}</test-keystore.empty>
                <test-keystore.password>${test-keystore.password}</test-keystore.password>
                <test-client-cert.path>${test-tls-certs.dir}/client/keycert.p12</test-client-cert.path>
                <test-client-cert.password>changeme</test-client-cert.password>

                <test-broker.A.nodename>${test-broker.A.nodename}</test-broker.A.nodename>
                <test-broker.A.node_port>${test-broker.A.node_port}</test-broker.A.node_port>
                <test-broker.A.config_file>${test-broker.A.config_file}</test-broker.A.config_file>
                <test-broker.B.nodename>${test-broker.B.nodename}</test-broker.B.nodename>
                <test-broker.B.node_port>${test-broker.B.node_port}</test-broker.B.node_port>
                <test-broker.B.config_file>${test-broker.B.config_file}</test-broker.B.config_file>
              </systemPropertyVariables>
              <environmentVariables>
                <DEPS_DIR>${deps.dir}</DEPS_DIR>
              </environmentVariables>
              <failIfNoTests>true</failIfNoTests>
              <includes>
                <include>**/ClientTests.*</include>
                <include>**/FunctionalTests.*</include>
                <include>**/SSLTests.*</include>
                <include>**/ServerTests.*</include>
                <include>**/HATests.*</include>
              </includes>
            </configuration>
            <executions>
              <execution>
                <id>integration-test</id>
                <goals>
                  <goal>integration-test</goal>
                </goals>
              </execution>
              <execution>
                <id>verify</id>
                <goals>
                  <goal>verify</goal>
                </goals>
              </execution>
            </executions>
          </plugin>
        </plugins>
      </build>
    </profile>

    <!--
      Profile to activate the NIO mode in the test suite:
      mvn verify -P use-nio
    -->
    <profile>
      <id>use-nio</id>
      <build>
        <plugins>
          <plugin>
            <groupId>org.apache.maven.plugins</groupId>
            <artifactId>maven-failsafe-plugin</artifactId>
            <version>2.19.1</version>
            <configuration>
              <systemPropertyVariables>
                <use.nio>true</use.nio>
              </systemPropertyVariables>
            </configuration>
          </plugin>
        </plugins>
      </build>
    </profile>

    <profile>
      <!--
      The "ossrh-release" Maven profile is used to push release artifacts to a
      Sonatype staging repository.
      -->
      <id>ossrh-release</id>
      <build>
        <plugins>
          <plugin>
            <groupId>org.sonatype.plugins</groupId>
            <artifactId>nexus-staging-maven-plugin</artifactId>
            <version>${nexus-staging-maven-plugin.version}</version>
            <configuration>
              <serverId>ossrh</serverId>
              <nexusUrl>https://oss.sonatype.org/</nexusUrl>
              <skipStaging>false</skipStaging>
            </configuration>
          </plugin>
          <plugin>
            <groupId>org.apache.maven.plugins</groupId>
            <artifactId>maven-source-plugin</artifactId>
            <version>3.0.1</version>
            <executions>
              <execution>
                <goals>
                  <goal>jar</goal>
                </goals>
              </execution>
            </executions>
          </plugin>
          <plugin>
            <groupId>org.apache.maven.plugins</groupId>
            <artifactId>maven-javadoc-plugin</artifactId>
            <version>2.10.4</version>
            <configuration>
              <additionalparam>${javadoc.opts}</additionalparam>
            </configuration>
            <executions>
              <execution>
                <goals>
                  <goal>jar</goal>
                </goals>
              </execution>
            </executions>
          </plugin>

          <plugin>
            <groupId>org.apache.maven.plugins</groupId>
            <artifactId>maven-gpg-plugin</artifactId>
            <version>1.6</version>
            <executions>
              <execution>
                <id>sign-artifacts</id>
                <phase>package</phase>
                <goals>
                  <goal>sign</goal>
                </goals>
                <configuration>
                  <keyname>${gpg.keyname}</keyname>
                </configuration>
              </execution>
            </executions>
          </plugin>
        </plugins>
      </build>
      <distributionManagement>
        <snapshotRepository>
          <id>ossrh</id>
          <url>https://oss.sonatype.org/content/repositories/snapshots</url>
        </snapshotRepository>
        <repository>
          <id>ossrh</id>
          <url>https://oss.sonatype.org/service/local/staging/deploy/maven2/</url>
        </repository>
      </distributionManagement>
    </profile>

    <!--
      The "bintray-release" Maven profile is used to push release artifacts to the
      Bintray Release Maven Repository.
    -->
    <profile>
      <id>bintray-release</id>
      <build>
        <plugins>
          <plugin>
            <groupId>org.apache.maven.plugins</groupId>
            <artifactId>maven-source-plugin</artifactId>
            <version>3.0.1</version>
            <executions>
              <execution>
                <goals>
                  <goal>jar</goal>
                </goals>
              </execution>
            </executions>
          </plugin>
          <plugin>
            <groupId>org.apache.maven.plugins</groupId>
            <artifactId>maven-javadoc-plugin</artifactId>
            <version>2.10.4</version>
            <configuration>
              <additionalparam>${javadoc.opts}</additionalparam>
            </configuration>
            <executions>
              <execution>
                <goals>
                  <goal>jar</goal>
                </goals>
              </execution>
            </executions>
          </plugin>

          <plugin>
            <groupId>org.apache.maven.plugins</groupId>
            <artifactId>maven-gpg-plugin</artifactId>
            <version>1.6</version>
            <executions>
              <execution>
                <id>sign-artifacts</id>
                <phase>package</phase>
                <goals>
                  <goal>sign</goal>
                </goals>
                <configuration>
                  <keyname>${gpg.keyname}</keyname>
                </configuration>
              </execution>
            </executions>
          </plugin>
        </plugins>
      </build>
      <distributionManagement>
        <repository>
          <id>bintray-rabbitmq-maven</id>
          <name>rabbitmq-maven</name>
          <url>https://api.bintray.com/maven/rabbitmq/maven/java-client/;publish=1</url>
        </repository>
      </distributionManagement>
    </profile>

    <!--
      The "milestone" Maven profile is used to push release artifacts to the
      Bintray Milestones Maven Repository.
    -->
    <profile>
      <id>milestone</id>
      <build>
        <plugins>
          <plugin>
            <groupId>org.apache.maven.plugins</groupId>
            <artifactId>maven-source-plugin</artifactId>
            <version>3.0.1</version>
            <executions>
              <execution>
                <goals>
                  <goal>jar</goal>
                </goals>
              </execution>
            </executions>
          </plugin>
          <plugin>
            <groupId>org.apache.maven.plugins</groupId>
            <artifactId>maven-javadoc-plugin</artifactId>
            <version>2.10.4</version>
            <configuration>
              <additionalparam>${javadoc.opts}</additionalparam>
            </configuration>
            <executions>
              <execution>
                <goals>
                  <goal>jar</goal>
                </goals>
              </execution>
            </executions>
          </plugin>

          <plugin>
            <groupId>org.apache.maven.plugins</groupId>
            <artifactId>maven-gpg-plugin</artifactId>
            <version>1.6</version>
            <executions>
              <execution>
                <id>sign-artifacts</id>
                <phase>package</phase>
                <goals>
                  <goal>sign</goal>
                </goals>
                <configuration>
                  <keyname>${gpg.keyname}</keyname>
                </configuration>
              </execution>
            </executions>
          </plugin>
        </plugins>
      </build>
      <distributionManagement>
        <repository>
          <id>bintray-rabbitmq-maven-milestones</id>
          <name>rabbitmq-maven-milestones</name>
          <url>https://api.bintray.com/maven/rabbitmq/maven-milestones/java-client/;publish=1</url>
        </repository>
      </distributionManagement>
    </profile>

  </profiles>

  <dependencies>
    <dependency>
      <groupId>org.slf4j</groupId>
      <artifactId>slf4j-api</artifactId>
      <version>${slf4j.version}</version>
    </dependency>
    <dependency>
      <groupId>io.dropwizard.metrics</groupId>
      <artifactId>metrics-core</artifactId>
      <version>${metrics.version}</version>
      <optional>true</optional>
    </dependency>
    <dependency>
      <groupId>commons-cli</groupId>
      <artifactId>commons-cli</artifactId>
      <version>${commons-cli.version}</version>
      <scope>test</scope>
    </dependency>
    <dependency>
      <groupId>junit</groupId>
      <artifactId>junit</artifactId>
      <version>${junit.version}</version>
      <scope>test</scope>
    </dependency>
    <dependency>
      <groupId>ch.qos.logback</groupId>
      <artifactId>logback-classic</artifactId>
      <version>${logback.version}</version>
      <scope>test</scope>
    </dependency>
    <dependency>
      <groupId>org.awaitility</groupId>
      <artifactId>awaitility</artifactId>
      <version>${awaitility.version}</version>
      <scope>test</scope>
    </dependency>
    <dependency>
      <groupId>org.mockito</groupId>
      <artifactId>mockito-core</artifactId>
      <version>${mockito.version}</version>
      <scope>test</scope>
    </dependency>
    <dependency>
      <groupId>org.hamcrest</groupId>
      <artifactId>hamcrest-library</artifactId>
      <version>1.3</version>
      <scope>test</scope>
    </dependency>
  </dependencies>

  <build>
    <!-- We store the client version in a Java properties file. -->
    <resources>
      <resource>
        <directory>${basedir}/src/main/resources</directory>
        <filtering>true</filtering>
      </resource>
    </resources>

    <!--
    Those resources are a Java properties file and RabbitMQ
    configuration files for the test brokers.
    -->
    <testResources>
      <testResource>
        <directory>${basedir}/src/test/resources</directory>
        <filtering>true</filtering>
      </testResource>
    </testResources>

    <plugins>
      <plugin>
        <groupId>org.apache.maven.plugins</groupId>
        <artifactId>maven-resources-plugin</artifactId>
        <version>3.0.2</version>
      </plugin>
      <plugin>
        <groupId>org.codehaus.gmaven</groupId>
        <artifactId>groovy-maven-plugin</artifactId>
        <version>2.0</version>
        <dependencies>
          <dependency>
            <groupId>org.codehaus.groovy</groupId>
            <artifactId>groovy-all</artifactId>
            <version>2.4.8</version>
          </dependency>
        </dependencies>
        <executions>
          <!--
          Generate Java source files from specifications found in
          ${codegen.dir}. The groovy script is used as a "proxy"
          to execute a Python script with the proper arguments and
          environment.
          -->
          <execution>
            <phase>generate-sources</phase>
            <id>generate-amqp-sources</id>
            <goals>
              <goal>execute</goal>
            </goals>
            <configuration>
              <properties>
                <script>${basedir}/codegen.py</script>
                <spec>
                  ${codegen.dir}/amqp-rabbitmq-${codegen.spec_version}.json
                </spec>
                <header>
                  ${project.build.directory}/generated-sources/src/main/java/com/rabbitmq/client/AMQP.java
                </header>
                <body>
                  ${project.build.directory}/generated-sources/src/main/java/com/rabbitmq/client/impl/AMQImpl.java
                </body>
              </properties>
              <source>
                ${groovy-scripts.dir}/generate_amqp_sources.groovy
              </source>
            </configuration>
          </execution>

          <!--
          We always remove the generated Java keystores because
          keytool(1) complains if the destination file already exists
          with the content we want to import.
          -->
          <execution>
            <phase>generate-test-resources</phase>
            <id>remove-old-test-keystores</id>
            <goals>
              <goal>execute</goal>
            </goals>
            <configuration>
              <source>
                ${groovy-scripts.dir}/remove_old_test_keystores.groovy
              </source>
            </configuration>
          </execution>
        </executions>
      </plugin>

      <plugin>
        <groupId>org.codehaus.mojo</groupId>
        <artifactId>build-helper-maven-plugin</artifactId>
        <version>1.12</version>
        <executions>
          <execution>
            <id>add-generated-sources-dir</id>
            <phase>generate-sources</phase>
            <goals>
              <goal>add-source</goal>
            </goals>
            <configuration>
              <sources>
                <source>${project.build.directory}/generated-sources/src/main/java</source>
              </sources>
            </configuration>
          </execution>
        </executions>
      </plugin>

      <plugin>
        <artifactId>maven-compiler-plugin</artifactId>
        <version>3.6.1</version>
        <configuration>
          <source>1.8</source>
          <target>1.8</target>
          <compilerArgs>
            <arg>-Xlint:deprecation</arg>
            <arg>-Xlint:unchecked</arg>
          </compilerArgs>
        </configuration>
      </plugin>

      <!--
      Disable the unit tests plugin because we only have integration
      tests.
      -->
      <plugin>
        <groupId>org.apache.maven.plugins</groupId>
        <artifactId>maven-surefire-plugin</artifactId>
        <version>2.19.1</version>
        <configuration>
          <skip>true</skip>
        </configuration>
      </plugin>

      <!-- Generate two Java keystores for the SSLTests testsuite. -->
      <plugin>
        <groupId>org.codehaus.mojo</groupId>
        <artifactId>keytool-maven-plugin</artifactId>
        <version>1.5</version>
        <configuration>
          <skip>true</skip>
        </configuration>
        <executions>
          <execution>
            <id>generate-test-ca-keystore</id>
            <phase>generate-test-resources</phase>
            <goals>
              <goal>importCertificate</goal>
            </goals>
            <configuration>
              <file>${test-tls-certs.dir}/testca/cacert.pem</file>
              <keystore>${test-keystore.ca}</keystore>
              <storepass>${test-keystore.password}</storepass>
              <noprompt>true</noprompt>
              <alias>server1</alias>
            </configuration>
          </execution>
          <execution>
            <id>generate-test-empty-keystore</id>
            <phase>generate-test-resources</phase>
            <goals>
              <goal>importCertificate</goal>
              <goal>deleteAlias</goal>
            </goals>
            <configuration>
              <file>${test-tls-certs.dir}/testca/cacert.pem</file>
              <keystore>${test-keystore.empty}</keystore>
              <storepass>${test-keystore.password}</storepass>
              <noprompt>true</noprompt>
              <alias>server1</alias>
            </configuration>
          </execution>
        </executions>
      </plugin>

      <plugin>
        <groupId>org.apache.maven.plugins</groupId>
        <artifactId>maven-jar-plugin</artifactId>
        <version>3.0.2</version>
        <configuration>
          <archive>
            <manifestFile>${project.build.outputDirectory}/META-INF/MANIFEST.MF</manifestFile>
          </archive>
        </configuration>
      </plugin>

      <plugin>
        <groupId>org.apache.felix</groupId>
        <artifactId>maven-bundle-plugin</artifactId>
        <version>3.2.0</version>
        <executions>
          <execution>
            <id>bundle-manifest</id>
            <phase>process-classes</phase>
            <goals>
              <goal>manifest</goal>
            </goals>
            <configuration>
              <instructions>
                <Export-Package>com.rabbitmq*</Export-Package>
                <Bundle-SymbolicName>com.rabbitmq.client</Bundle-SymbolicName>
                <Specification-Title>AMQP</Specification-Title>
                <Specification-Version>0.9.1</Specification-Version>
                <Specification-Vendor>AMQP Working Group (www.amqp.org)</Specification-Vendor>
                <Implementation-Title>${project.name}</Implementation-Title>
                <Implementation-Version>${project.version}</Implementation-Version>
                <Implementation-Vendor>${project.organization.name}</Implementation-Vendor>
                <Implementation-URL>${project.url}</Implementation-URL>
              </instructions>
            </configuration>
          </execution>
        </executions>
      </plugin>

      <plugin>
        <groupId>org.codehaus.mojo</groupId>
        <artifactId>versions-maven-plugin</artifactId>
        <version>2.3</version>
      </plugin>

      <plugin>
        <groupId>org.apache.maven.plugins</groupId>
        <artifactId>maven-release-plugin</artifactId>
        <version>2.5.3</version>
        <configuration>
          <tagNameFormat>v@{project.version}</tagNameFormat>
        </configuration>
      </plugin>

    </plugins>
  </build>

</project><|MERGE_RESOLUTION|>--- conflicted
+++ resolved
@@ -4,11 +4,7 @@
 
   <groupId>com.rabbitmq</groupId>
   <artifactId>amqp-client</artifactId>
-<<<<<<< HEAD
   <version>5.0.0-SNAPSHOT</version>
-=======
-  <version>4.3.0-SNAPSHOT</version>
->>>>>>> 30be23f8
   <packaging>jar</packaging>
 
   <name>RabbitMQ Java Client</name>
