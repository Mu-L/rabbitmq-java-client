--- conflicted
+++ resolved
@@ -34,12 +34,9 @@
         suite.addTestSuite(CloseInMainLoop.class);
         suite.addTestSuite(ChannelNumberAllocationTests.class);
         suite.addTestSuite(QueueingConsumerShutdownTests.class);
-<<<<<<< HEAD
         suite.addTestSuite(MultiThreadedChannel.class);
-=======
         suite.addTestSuite(com.rabbitmq.utility.IntAllocatorTests.class);
         suite.addTestSuite(AMQBuilderApiTest.class);
->>>>>>> 4e3f3604
         return suite;
     }
 }