--- conflicted
+++ resolved
@@ -45,12 +45,9 @@
         suite.addTest(BrokenFramesTest.suite());
         suite.addTest(ClonePropertiesTest.suite());
         suite.addTestSuite(Bug20004Test.class);
-<<<<<<< HEAD
         suite.addTestSuite(CloseInMainLoop.class);
         suite.addTestSuite(ChannelNumberAllocationTests.class);
-=======
         suite.addTestSuite(QueueingConsumerShutdownTests.class);
->>>>>>> bfb21720
         return suite;
     }
 }