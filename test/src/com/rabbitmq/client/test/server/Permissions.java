--- conflicted
+++ resolved
@@ -162,11 +162,7 @@
                 }});
         runConfigureTest(new WithName() {
                 public void with(String name) throws IOException {
-<<<<<<< HEAD
                     channel.exchangeDeclarePassive(name);
-=======
-                    channel.exchangeDeclarePassive(name, "direct");
->>>>>>> d4d11620
                 }});
         runConfigureTest(new WithName() {
                 public void with(String name) throws IOException {
@@ -179,19 +175,11 @@
     {
         runConfigureTest(new WithName() {
                 public void with(String name) throws IOException {
-<<<<<<< HEAD
-                  channel.queueDeclare(name, false, false, false, null);
-                }});
-        runConfigureTest(new WithName() {
-                public void with(String name) throws IOException {
-                  channel.queueDeclarePassive(name);
-=======
                     channel.queueDeclare(name, false, false, false, null);
                 }});
         runConfigureTest(new WithName() {
                 public void with(String name) throws IOException {
                     channel.queueDeclarePassive(name);
->>>>>>> d4d11620
                 }});
         runConfigureTest(new WithName() {
                 public void with(String name) throws IOException {
@@ -269,11 +257,7 @@
             public void with(String ae) throws IOException {
                 Map<String, Object> args = new HashMap<String, Object>();
                 args.put("alternate-exchange", ae);
-<<<<<<< HEAD
                 channel.exchangeDeclare(exchange, "direct", false, args);
-=======
-                channel.exchangeDeclare(exchange, "direct", false, false, args);
->>>>>>> d4d11620
                 channel.exchangeDelete(exchange);
             }};
     }
