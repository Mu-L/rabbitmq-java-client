//   The contents of this file are subject to the Mozilla Public License
//   Version 1.1 (the "License"); you may not use this file except in
//   compliance with the License. You may obtain a copy of the License at
//   http://www.mozilla.org/MPL/
//
//   Software distributed under the License is distributed on an "AS IS"
//   basis, WITHOUT WARRANTY OF ANY KIND, either express or implied. See the
//   License for the specific language governing rights and limitations
//   under the License.
//
//   The Original Code is RabbitMQ.
//
//   The Initial Developers of the Original Code are LShift Ltd,
//   Cohesive Financial Technologies LLC, and Rabbit Technologies Ltd.
//
//   Portions created before 22-Nov-2008 00:00:00 GMT by LShift Ltd,
//   Cohesive Financial Technologies LLC, or Rabbit Technologies Ltd
//   are Copyright (C) 2007-2008 LShift Ltd, Cohesive Financial
//   Technologies LLC, and Rabbit Technologies Ltd.
//
//   Portions created by LShift Ltd are Copyright (C) 2007-2010 LShift
//   Ltd. Portions created by Cohesive Financial Technologies LLC are
//   Copyright (C) 2007-2010 Cohesive Financial Technologies
//   LLC. Portions created by Rabbit Technologies Ltd are Copyright
//   (C) 2007-2010 Rabbit Technologies Ltd.
//
//   All Rights Reserved.
//
//   Contributor(s): ______________________________________.
//

package com.rabbitmq.client.test.server;

import junit.framework.TestCase;
import junit.framework.TestSuite;

public class ServerTests extends TestCase {
    public static TestSuite suite() {
        TestSuite suite = new TestSuite("server-tests");
        suite.addTestSuite(Permissions.class);
        suite.addTestSuite(DurableBindingLifecycle.class);
        suite.addTestSuite(EffectVisibilityCrossNodeTest.class);
        suite.addTest(PersisterRestartTests.suite());
        suite.addTestSuite(ExclusiveQueueDurability.class);
<<<<<<< HEAD
        suite.addTestSuite(ExchangeEquivalence.class);
=======
>>>>>>> d4d11620
        return suite;
    }
}<|MERGE_RESOLUTION|>--- conflicted
+++ resolved
@@ -42,10 +42,7 @@
         suite.addTestSuite(EffectVisibilityCrossNodeTest.class);
         suite.addTest(PersisterRestartTests.suite());
         suite.addTestSuite(ExclusiveQueueDurability.class);
-<<<<<<< HEAD
         suite.addTestSuite(ExchangeEquivalence.class);
-=======
->>>>>>> d4d11620
         return suite;
     }
 }