//  The contents of this file are subject to the Mozilla Public License
//  Version 1.1 (the "License"); you may not use this file except in
//  compliance with the License. You may obtain a copy of the License
//  at http://www.mozilla.org/MPL/
//
//  Software distributed under the License is distributed on an "AS IS"
//  basis, WITHOUT WARRANTY OF ANY KIND, either express or implied. See
//  the License for the specific language governing rights and
//  limitations under the License.
//
//  The Original Code is RabbitMQ.
//
//  The Initial Developer of the Original Code is VMware, Inc.
//  Copyright (c) 2007-2011 VMware, Inc.  All rights reserved.

package com.rabbitmq.client.test.server;

import com.rabbitmq.client.MessageProperties;
import com.rabbitmq.client.test.BrokerTestCase;

import java.io.IOException;

public class MessageRecovery extends BrokerTestCase
{

    private final static String Q = "recovery-test";

<<<<<<< HEAD
    public void testMessageRecovery() throws IOException, InterruptedException {
=======
    public void test() throws IOException, InterruptedException {
        channel.confirmSelect();
>>>>>>> 58014520
        channel.queueDeclare(Q, true, false, false, null);
        channel.basicPublish("", Q, false, false,
                             MessageProperties.PERSISTENT_BASIC,
                             "nop".getBytes());
        channel.waitForConfirmsOrDie();

        restart();
        assertDelivered(Q, 1);
        channel.queueDelete(Q);
    }

}<|MERGE_RESOLUTION|>--- conflicted
+++ resolved
@@ -25,12 +25,8 @@
 
     private final static String Q = "recovery-test";
 
-<<<<<<< HEAD
     public void testMessageRecovery() throws IOException, InterruptedException {
-=======
-    public void test() throws IOException, InterruptedException {
         channel.confirmSelect();
->>>>>>> 58014520
         channel.queueDeclare(Q, true, false, false, null);
         channel.basicPublish("", Q, false, false,
                              MessageProperties.PERSISTENT_BASIC,
