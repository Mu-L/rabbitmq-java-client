//   The contents of this file are subject to the Mozilla Public License
//   Version 1.1 (the "License"); you may not use this file except in
//   compliance with the License. You may obtain a copy of the License at
//   http://www.mozilla.org/MPL/
//
//   Software distributed under the License is distributed on an "AS IS"
//   basis, WITHOUT WARRANTY OF ANY KIND, either express or implied. See the
//   License for the specific language governing rights and limitations
//   under the License.
//
//   The Original Code is RabbitMQ.
//
//   The Initial Developers of the Original Code are LShift Ltd.,
//   Cohesive Financial Technologies LLC., and Rabbit Technologies Ltd.
//
//   Portions created by LShift Ltd., Cohesive Financial Technologies
//   LLC., and Rabbit Technologies Ltd. are Copyright (C) 2007-2008
//   LShift Ltd., Cohesive Financial Technologies LLC., and Rabbit
//   Technologies Ltd.;
//
//   All Rights Reserved.
//
//   Contributor(s): ______________________________________.
//

package com.rabbitmq.client.test.functional;

import com.rabbitmq.client.GetResponse;
import com.rabbitmq.client.AMQP;

import java.io.IOException;
import java.util.List;
import java.util.ArrayList;

public class Routing extends BrokerTestCase
{

    protected final String E = "MRDQ";
    protected final String Q1 = "foo";
    protected final String Q2 = "bar";

<<<<<<< HEAD
    protected void setUp()
        throws IOException
    {
        super.setUp();
=======
    protected void createResources() throws IOException {
>>>>>>> b508437b
        channel.exchangeDeclare(ticket, E, "direct");
        channel.queueDeclare(ticket, Q1);
        channel.queueDeclare(ticket, Q2);
    }

    protected void releaseResources() throws IOException {
        channel.queueDelete(ticket, Q1);
        channel.queueDelete(ticket, Q2);
        channel.exchangeDelete(ticket, E);
<<<<<<< HEAD
        super.tearDown();
=======
>>>>>>> b508437b
    }

    private void bind(String queue, String routingKey)
        throws IOException
    {
        channel.queueBind(ticket, queue, E, routingKey);
    }

    private void check(String routingKey, boolean expectQ1, boolean expectQ2)
        throws IOException
    {
        channel.basicPublish(ticket, E, routingKey, null, "mrdq".getBytes());
        checkGet(Q1, expectQ1);
        checkGet(Q2, expectQ2);
    }

    private void checkGet(String queue, boolean messageExpected)
        throws IOException
    {
        GetResponse  r = channel.basicGet(ticket, queue, true);
        if (messageExpected) {
            assertNotNull(r);
        } else {
            assertNull(r);
        }
    }

    /**
     * Tests the "default queue name" and "default routing key" pieces
     * of the spec. See the doc for the "queue" and "routing key"
     * fields of queue.bind.
     */
    public void testMRDQRouting()
        throws IOException
    {
        bind(Q1, "baz");        //Q1, "baz"
        bind(Q1, "");           //Q1, ""
        bind("", "baz");        //Q2, "baz"
        bind("", "");           //Q2, Q2
        check("", true, false);
        check(Q1, false, false);
        check(Q2, false, true);
        check("baz", true, true);
    }

    /**
     * If a queue has more than one binding to an exchange, it should
     * NOT receive duplicate copies of a message that matches both
     * bindings.
     */
    public void testDoubleBinding()
        throws IOException
    {
        channel.queueBind(ticket, Q1, "amq.topic", "x.#");
        channel.queueBind(ticket, Q1, "amq.topic", "#.x");
        channel.basicPublish(ticket, "amq.topic", "x.y", null, "x.y".getBytes());
        checkGet(Q1, true);
        checkGet(Q1, false);
        channel.basicPublish(ticket, "amq.topic", "y.x", null, "y.x".getBytes());
        checkGet(Q1, true);
        checkGet(Q1, false);
        channel.basicPublish(ticket, "amq.topic", "x.x", null, "x.x".getBytes());
        checkGet(Q1, true);
        checkGet(Q1, false);
    }

    public void testFanoutRouting() throws Exception {

        List<String> queues = new ArrayList<String>();

        for (int i = 0; i < 2; i++) {
            String q = "Q-" + System.nanoTime();
            channel.queueDeclare(ticket, q);
            channel.queueBind(ticket, q, "amq.fanout", "");
            queues.add(q);
        }

        channel.basicPublish(ticket, "amq.fanout", System.nanoTime() + "",
                             null, "fanout".getBytes());

        for (String q : queues) {
            checkGet(q, true);
        }

        for (String q : queues) {
            channel.queueDelete(ticket, q);
        }
    }

    public void testUnbind() throws Exception {
        AMQP.Queue.DeclareOk ok = channel.queueDeclare(ticket);
        String queue = ok.getQueue();
        String routingKey = "quay";
        String x = "amq.direct";

        channel.queueBind(ticket, queue, x, routingKey);
        channel.basicPublish(ticket, x, routingKey, null, "foobar".getBytes());
        checkGet(queue, true);

        channel.queueUnbind(ticket, queue, x, routingKey);

        channel.basicPublish(ticket, x, routingKey, null, "foobar".getBytes());
        checkGet(queue, false);

        channel.queueDelete(ticket, queue);
    }
}<|MERGE_RESOLUTION|>--- conflicted
+++ resolved
@@ -39,14 +39,7 @@
     protected final String Q1 = "foo";
     protected final String Q2 = "bar";
 
-<<<<<<< HEAD
-    protected void setUp()
-        throws IOException
-    {
-        super.setUp();
-=======
     protected void createResources() throws IOException {
->>>>>>> b508437b
         channel.exchangeDeclare(ticket, E, "direct");
         channel.queueDeclare(ticket, Q1);
         channel.queueDeclare(ticket, Q2);
@@ -56,10 +49,6 @@
         channel.queueDelete(ticket, Q1);
         channel.queueDelete(ticket, Q2);
         channel.exchangeDelete(ticket, E);
-<<<<<<< HEAD
-        super.tearDown();
-=======
->>>>>>> b508437b
     }
 
     private void bind(String queue, String routingKey)
