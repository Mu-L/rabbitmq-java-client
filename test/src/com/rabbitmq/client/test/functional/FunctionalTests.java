//   The contents of this file are subject to the Mozilla Public License
//   Version 1.1 (the "License"); you may not use this file except in
//   compliance with the License. You may obtain a copy of the License at
//   http://www.mozilla.org/MPL/
//
//   Software distributed under the License is distributed on an "AS IS"
//   basis, WITHOUT WARRANTY OF ANY KIND, either express or implied. See the
//   License for the specific language governing rights and limitations
//   under the License.
//
//   The Original Code is RabbitMQ.
//
//   The Initial Developers of the Original Code are LShift Ltd,
//   Cohesive Financial Technologies LLC, and Rabbit Technologies Ltd.
//
//   Portions created before 22-Nov-2008 00:00:00 GMT by LShift Ltd,
//   Cohesive Financial Technologies LLC, or Rabbit Technologies Ltd
//   are Copyright (C) 2007-2008 LShift Ltd, Cohesive Financial
//   Technologies LLC, and Rabbit Technologies Ltd.
//
//   Portions created by LShift Ltd are Copyright (C) 2007-2010 LShift
//   Ltd. Portions created by Cohesive Financial Technologies LLC are
//   Copyright (C) 2007-2010 Cohesive Financial Technologies
//   LLC. Portions created by Rabbit Technologies Ltd are Copyright
//   (C) 2007-2010 Rabbit Technologies Ltd.
//
//   All Rights Reserved.
//
//   Contributor(s): ______________________________________.
//

package com.rabbitmq.client.test.functional;

import com.rabbitmq.client.test.Bug20004Test;
import junit.framework.TestCase;
import junit.framework.TestSuite;

public class FunctionalTests extends TestCase {
    public static TestSuite suite() {
        TestSuite suite = new TestSuite("functional");
        suite.addTestSuite(Tables.class);
        suite.addTestSuite(DoubleDeletion.class);
        suite.addTestSuite(Routing.class);
        suite.addTestSuite(BindingLifecycle.class);
        suite.addTestSuite(Recover.class);
        suite.addTestSuite(TransactionalRecover.class);
        suite.addTestSuite(Transactions.class);
        suite.addTestSuite(PersistentTransactions.class);
        suite.addTestSuite(RequeueOnConnectionClose.class);
        suite.addTestSuite(RequeueOnChannelClose.class);
        suite.addTestSuite(DurableOnTransient.class);
        suite.addTestSuite(NoRequeueOnCancel.class);
        suite.addTestSuite(Bug20004Test.class);
        suite.addTestSuite(ExchangeDeleteIfUnused.class);
        suite.addTestSuite(QosTests.class);
        suite.addTestSuite(AlternateExchange.class);
        suite.addTestSuite(ExchangeDeclare.class);
        suite.addTestSuite(FrameMax.class);
        suite.addTestSuite(QueueLifecycle.class);
        suite.addTestSuite(QueueExclusivity.class);
        suite.addTestSuite(InvalidAcks.class);
        suite.addTestSuite(InvalidAcksTx.class);
        suite.addTestSuite(BindToDefaultExchange.class);
<<<<<<< HEAD
        suite.addTestSuite(UnbindAutoDeleteExchange.class);
=======
        suite.addTestSuite(RecoverAfterCancel.class);
>>>>>>> 57515645
        return suite;
    }
}<|MERGE_RESOLUTION|>--- conflicted
+++ resolved
@@ -61,11 +61,8 @@
         suite.addTestSuite(InvalidAcks.class);
         suite.addTestSuite(InvalidAcksTx.class);
         suite.addTestSuite(BindToDefaultExchange.class);
-<<<<<<< HEAD
         suite.addTestSuite(UnbindAutoDeleteExchange.class);
-=======
         suite.addTestSuite(RecoverAfterCancel.class);
->>>>>>> 57515645
         return suite;
     }
 }