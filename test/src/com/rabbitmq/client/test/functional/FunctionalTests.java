--- conflicted
+++ resolved
@@ -76,10 +76,7 @@
         suite.addTestSuite(ConsumerPriorities.class);
         suite.addTestSuite(Policies.class);
         suite.addTestSuite(ConnectionRecovery.class);
-<<<<<<< HEAD
         suite.addTestSuite(ExceptionHandling.class);
-=======
         suite.addTestSuite(PerConsumerPrefetch.class);
->>>>>>> fb57269f
     }
 }