--- conflicted
+++ resolved
@@ -82,72 +82,6 @@
             factory.setRequestedFrameMax(frameMax);
             factory.setRequestedHeartbeat(heartbeat);
 
-<<<<<<< HEAD
-=======
-            Thread[] consumerThreads = new Thread[consumerCount];
-            Connection[] consumerConnections = new Connection[consumerCount];
-            for (int i = 0; i < consumerCount; i++) {
-                System.out.println("starting consumer #" + i);
-                Connection conn = factory.newConnection();
-                consumerConnections[i] = conn;
-                Channel channel = conn.createChannel();
-                if (consumerTxSize > 0) channel.txSelect();
-                channel.exchangeDeclare(exchangeName, exchangeType);
-                String qName =
-                        channel.queueDeclare(queueName,
-                                             flags.contains("persistent"),
-                                             exclusive, autoDelete,
-                                             null).getQueue();
-                if (prefetchCount > 0) channel.basicQos(prefetchCount);
-                channel.queueBind(qName, exchangeName, id);
-                Thread t =
-                    new Thread(new Consumer(channel, id, qName,
-                                            consumerTxSize, autoAck,
-                                            multiAckEvery, stats, timeLimit));
-                consumerThreads[i] = t;
-            }
-            Thread[] producerThreads = new Thread[producerCount];
-            Connection[] producerConnections = new Connection[producerCount];
-            Channel[] producerChannels = new Channel[producerCount];
-            for (int i = 0; i < producerCount; i++) {
-                System.out.println("starting producer #" + i);
-                Connection conn = factory.newConnection();
-                producerConnections[i] = conn;
-                Channel channel = conn.createChannel();
-                producerChannels[i] = channel;
-                if (producerTxSize > 0) channel.txSelect();
-                if (confirm >= 0) channel.confirmSelect();
-                channel.exchangeDeclare(exchangeName, exchangeType);
-                final Producer p = new Producer(channel, exchangeName, id,
-                                                flags, producerTxSize,
-                                                rateLimit, minMsgSize, timeLimit,
-                                                confirm, stats);
-                channel.addReturnListener(p);
-                channel.addConfirmListener(p);
-                Thread t = new Thread(p);
-                producerThreads[i] = t;
-            }
-
-            for (int i = 0; i < consumerCount; i++) {
-                consumerThreads[i].start();
-            }
-
-            for (int i = 0; i < producerCount; i++) {
-                producerThreads[i].start();
-            }
-
-            for (int i = 0; i < producerCount; i++) {
-                producerThreads[i].join();
-                producerChannels[i].clearReturnListeners();
-                producerChannels[i].clearConfirmListeners();
-                producerConnections[i].close();
-            }
-
-            for (int i = 0; i < consumerCount; i++) {
-                consumerThreads[i].join();
-                consumerConnections[i].close();
-            }
->>>>>>> 45476420
 
             MulticastParams p = new MulticastParams();
             p.setAutoAck(          autoAck);
@@ -160,6 +94,7 @@
             p.setExchangeType(     exchangeType);
             p.setExclusive(        exclusive);
             p.setFlags(            flags);
+            p.setMultiAckEvery(    multiAckEvery);
             p.setMinMsgSize(       minMsgSize);
             p.setPrefetchCount(    prefetchCount);
             p.setProducerCount(    producerCount);
@@ -191,27 +126,6 @@
 
     private static Options getOptions() {
         Options options = new Options();
-<<<<<<< HEAD
-        options.addOption(new Option("?", "help",      false,"show usage"));
-        options.addOption(new Option("h", "uri",       true, "AMQP URI"));
-        options.addOption(new Option("t", "type",      true, "exchange type"));
-        options.addOption(new Option("e", "exchange",  true, "exchange name"));
-        options.addOption(new Option("u", "queue",     true, "queue name"));
-        options.addOption(new Option("i", "interval",  true, "sampling interval"));
-        options.addOption(new Option("r", "rate",      true, "rate limit"));
-        options.addOption(new Option("x", "producers", true, "producer count"));
-        options.addOption(new Option("y", "consumers", true, "consumer count"));
-        options.addOption(new Option("m", "ptxsize",   true, "producer tx size"));
-        options.addOption(new Option("n", "ctxsize",   true, "consumer tx size"));
-        options.addOption(new Option("c", "confirm",   true, "max unconfirmed publishes"));
-        options.addOption(new Option("a", "autoack",   false,"auto ack"));
-        options.addOption(new Option("q", "qos",       true, "qos prefetch count"));
-        options.addOption(new Option("s", "size",      true, "message size"));
-        options.addOption(new Option("z", "time",      true, "time limit"));
-        options.addOption(new Option("C", "pmessages", true, "producer message count"));
-        options.addOption(new Option("D", "cmessages", true, "consumer message count"));
-        Option flag =     new Option("f", "flag",      true, "message flag");
-=======
         options.addOption(new Option("?", "help",          false,"show usage"));
         options.addOption(new Option("h", "uri",           true, "AMQP URI"));
         options.addOption(new Option("t", "type",          true, "exchange type"));
@@ -229,8 +143,9 @@
         options.addOption(new Option("q", "qos",           true, "qos prefetch count"));
         options.addOption(new Option("s", "size",          true, "message size"));
         options.addOption(new Option("z", "time",          true, "time limit"));
+        options.addOption(new Option("C", "pmessages", true, "producer message count"));
+        options.addOption(new Option("D", "cmessages", true, "consumer message count"));
         Option flag =     new Option("f", "flag",          true, "message flag");
->>>>>>> 45476420
         flag.setArgs(Option.UNLIMITED_VALUES);
         options.addOption(flag);
         options.addOption(new Option("M", "framemax",      true, "frame max"));
@@ -254,288 +169,7 @@
         return Arrays.asList(vals);
     }
 
-<<<<<<< HEAD
     private static class PrintlnStats extends Stats {
-=======
-    private static String formatRate(double rate) {
-        if (rate == 0.0)    return String.format("%d", (long)rate);
-        else if (rate < 1)  return String.format("%1.2f", rate);
-        else if (rate < 10) return String.format("%1.1f", rate);
-        else                return String.format("%d", (long)rate);
-    }
-
-    public static class Producer implements Runnable, ReturnListener,
-                                            ConfirmListener
-    {
-        private Channel channel;
-        private String  exchangeName;
-        private String  id;
-        private boolean mandatory;
-        private boolean immediate;
-        private boolean persistent;
-        private int     txSize;
-        private int     rateLimit;
-        private long    timeLimit;
-
-        private Stats   stats;
-
-        private byte[]  message;
-
-        private long    startTime;
-        private long    lastStatsTime;
-        private int     msgCount;
-
-        private Semaphore confirmPool;
-        private volatile SortedSet<Long> unconfirmedSet =
-            Collections.synchronizedSortedSet(new TreeSet<Long>());
-
-        public Producer(Channel channel, String exchangeName, String id,
-                        List<?> flags, int txSize,
-                        int rateLimit, int minMsgSize, int timeLimit,
-                        long confirm, Stats stats)
-            throws IOException {
-
-            this.channel      = channel;
-            this.exchangeName = exchangeName;
-            this.id           = id;
-            this.mandatory    = flags.contains("mandatory");
-            this.immediate    = flags.contains("immediate");
-            this.persistent   = flags.contains("persistent");
-            this.txSize       = txSize;
-            this.rateLimit    = rateLimit;
-            this.timeLimit    = 1000L * timeLimit;
-            this.message      = new byte[minMsgSize];
-            if (confirm > 0) {
-                this.confirmPool  = new Semaphore((int)confirm);
-            }
-            this.stats        = stats;
-        }
-
-        public void handleReturn(int replyCode,
-                                 String replyText,
-                                 String exchange,
-                                 String routingKey,
-                                 AMQP.BasicProperties properties,
-                                 byte[] body)
-            throws IOException {
-            stats.handleReturn();
-        }
-
-        public void handleAck(long seqNo, boolean multiple) {
-            handleAckNack(seqNo, multiple, false);
-        }
-
-        public void handleNack(long seqNo, boolean multiple) {
-            handleAckNack(seqNo, multiple, true);
-        }
-
-        private void handleAckNack(long seqNo, boolean multiple,
-                                   boolean nack) {
-            int numConfirms = 0;
-            if (multiple) {
-                SortedSet<Long> confirmed = unconfirmedSet.headSet(seqNo + 1);
-                numConfirms += confirmed.size();
-                confirmed.clear();
-            } else {
-                unconfirmedSet.remove(seqNo);
-                numConfirms = 1;
-            }
-            if (nack) {
-                stats.handleNack(numConfirms);
-            } else {
-                stats.handleConfirm(numConfirms);
-            }
-
-            if (confirmPool != null) {
-                for (int i = 0; i < numConfirms; ++i) {
-                    confirmPool.release();
-                }
-            }
-
-        }
-
-        public void run() {
-
-            long now = startTime = lastStatsTime = System.currentTimeMillis();
-            msgCount = 0;
-            int totalMsgCount = 0;
-
-            try {
-
-                while (timeLimit == 0 || now < startTime + timeLimit) {
-                    if (confirmPool != null) {
-                        confirmPool.acquire();
-                    }
-                    delay(now);
-                    publish(createMessage(totalMsgCount));
-                    totalMsgCount++;
-                    msgCount++;
-
-                    if (txSize != 0 && totalMsgCount % txSize == 0) {
-                        channel.txCommit();
-                    }
-                    now = System.currentTimeMillis();
-                    stats.handleSend();
-                }
-
-            } catch (IOException e) {
-                throw new RuntimeException(e);
-            } catch (InterruptedException e) {
-                throw new RuntimeException (e);
-            }
-
-            System.out.println("sending rate avg: " +
-                               formatRate(totalMsgCount * 1000.0 / (now - startTime)) +
-                               " msg/s");
-
-        }
-
-        private void publish(byte[] msg)
-            throws IOException {
-
-            unconfirmedSet.add(channel.getNextPublishSeqNo());
-            channel.basicPublish(exchangeName, id,
-                                 mandatory, immediate,
-                                 persistent ? MessageProperties.MINIMAL_PERSISTENT_BASIC : MessageProperties.MINIMAL_BASIC,
-                                 msg);
-        }
-
-        private void delay(long now)
-            throws InterruptedException {
-
-            long elapsed = now - lastStatsTime;
-            //example: rateLimit is 5000 msg/s,
-            //10 ms have elapsed, we have sent 200 messages
-            //the 200 msgs we have actually sent should have taken us
-            //200 * 1000 / 5000 = 40 ms. So we pause for 40ms - 10ms
-            long pause = rateLimit == 0 ?
-                0 : (msgCount * 1000L / rateLimit - elapsed);
-            if (pause > 0) {
-                Thread.sleep(pause);
-            }
-        }
-
-        private byte[] createMessage(int sequenceNumber)
-            throws IOException {
-
-            ByteArrayOutputStream acc = new ByteArrayOutputStream();
-            DataOutputStream d = new DataOutputStream(acc);
-            long nano = System.nanoTime();
-            d.writeInt(sequenceNumber);
-            d.writeLong(nano);
-            d.flush();
-            acc.flush();
-            byte[] m = acc.toByteArray();
-            if (m.length <= message.length) {
-                System.arraycopy(m, 0, message, 0, m.length);
-                return message;
-            } else {
-                return m;
-            }
-        }
-
-    }
-
-    public static class Consumer implements Runnable {
-
-        private QueueingConsumer q;
-        private Channel          channel;
-        private String           id;
-        private String           queueName;
-        private int              txSize;
-        private boolean          autoAck;
-        private int              multiAckEvery;
-        private Stats            stats;
-        private long             timeLimit;
-
-        public Consumer(Channel channel, String id,
-                        String queueName, int txSize, boolean autoAck,
-                        int multiAckEvery, Stats stats, int timeLimit) {
-
-            this.channel       = channel;
-            this.id            = id;
-            this.queueName     = queueName;
-            this.txSize        = txSize;
-            this.autoAck       = autoAck;
-            this.multiAckEvery = multiAckEvery;
-            this.stats         = stats;
-            this.timeLimit     = 1000L * timeLimit;
-        }
-
-        public void run() {
-
-            long now;
-            long startTime;
-            startTime = now = System.currentTimeMillis();
-            int totalMsgCount = 0;
-
-            try {
-                q = new QueueingConsumer(channel);
-                channel.basicConsume(queueName, autoAck, q);
-
-                while (timeLimit == 0 || now < startTime + timeLimit) {
-                    Delivery delivery;
-                    try {
-                        if (timeLimit == 0) {
-                            delivery = q.nextDelivery();
-                        } else {
-                            delivery = q.nextDelivery(startTime + timeLimit - now);
-                            if (delivery == null) break;
-                        }
-                    } catch (ConsumerCancelledException e) {
-                        System.out.println("Consumer cancelled by broker. Re-consuming.");
-                        q = new QueueingConsumer(channel);
-                        channel.basicConsume(queueName, autoAck, q);
-                        continue;
-                    }
-		    totalMsgCount++;
-
-                    DataInputStream d = new DataInputStream(new ByteArrayInputStream(delivery.getBody()));
-                    d.readInt();
-                    long msgNano = d.readLong();
-                    long nano = System.nanoTime();
-
-                    Envelope envelope = delivery.getEnvelope();
-
-                    if (!autoAck) {
-                        if (multiAckEvery == 0) {
-                            channel.basicAck(envelope.getDeliveryTag(), false);
-                        } else if (totalMsgCount % multiAckEvery == 0) {
-                            channel.basicAck(envelope.getDeliveryTag(), true);
-                        }
-                    }
-
-                    if (txSize != 0 && totalMsgCount % txSize == 0) {
-                        channel.txCommit();
-                    }
-
-                    now = System.currentTimeMillis();
-
-                    stats.handleRecv(id.equals(envelope.getRoutingKey()) ? (nano - msgNano) : 0L);
-                }
-
-            } catch (IOException e) {
-                throw new RuntimeException(e);
-            } catch (InterruptedException e) {
-                throw new RuntimeException (e);
-            } catch (ShutdownSignalException e) {
-                throw new RuntimeException(e);
-            }
-
-            long elapsed = now - startTime;
-            if (elapsed > 0) {
-                System.out.println("recving rate avg: " +
-                                   formatRate(totalMsgCount * 1000.0 / elapsed) +
-                                   " msg/s");
-            }
-        }
-
-    }
-
-    public static class Stats {
-
-        private long    interval;
->>>>>>> 45476420
         private boolean sendStatsEnabled;
         private boolean recvStatsEnabled;
         private boolean returnStatsEnabled;
