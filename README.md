--- conflicted
+++ resolved
@@ -23,22 +23,14 @@
 <dependency>
     <groupId>com.rabbitmq</groupId>
     <artifactId>amqp-client</artifactId>
-<<<<<<< HEAD
-    <version>4.1.0</version>
-=======
     <version>5.0.0</version>
->>>>>>> 4a77ed1c
 </dependency>
 ```
 
 ### Gradle
 
 ``` groovy
-<<<<<<< HEAD
-compile 'com.rabbitmq:amqp-client:4.1.0'
-=======
 compile 'com.rabbitmq:amqp-client:5.0.0'
->>>>>>> 4a77ed1c
 ```
 
 #### 3.6.x Series
