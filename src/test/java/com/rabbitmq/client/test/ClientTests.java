--- conflicted
+++ resolved
@@ -39,34 +39,9 @@
     AMQBuilderApiTest.class,
     AmqpUriTest.class,
     JSONReadWriteTest.class,
-    SharedThreadPoolTest.class
+    SharedThreadPoolTest.class,
+    DnsRecordIpAddressResolverTests.class
 })
 public class ClientTests extends AbstractRMQTestSuite {
-<<<<<<< HEAD
 
-=======
-    public static TestSuite suite() {
-        TestSuite suite = new TestSuite("client");
-        suite.addTest(TableTest.suite());
-        suite.addTest(LongStringTest.suite());
-        suite.addTest(BlockingCellTest.suite());
-        suite.addTest(TruncatedInputStreamTest.suite());
-        suite.addTest(AMQConnectionTest.suite());
-        suite.addTest(ValueOrExceptionTest.suite());
-        suite.addTest(BrokenFramesTest.suite());
-        suite.addTest(ClonePropertiesTest.suite());
-        suite.addTestSuite(Bug20004Test.class);
-        suite.addTestSuite(CloseInMainLoop.class);
-        suite.addTestSuite(ChannelNumberAllocationTests.class);
-        suite.addTestSuite(QueueingConsumerShutdownTests.class);
-        suite.addTestSuite(MultiThreadedChannel.class);
-        suite.addTestSuite(com.rabbitmq.utility.IntAllocatorTests.class);
-        suite.addTestSuite(AMQBuilderApiTest.class);
-        suite.addTestSuite(AmqpUriTest.class);
-        suite.addTestSuite(JSONReadWriteTest.class);
-        suite.addTestSuite(SharedThreadPoolTest.class);
-        suite.addTestSuite(DnsRecordIpAddressResolverTests.class);
-        return suite;
-    }
->>>>>>> 2c6b1cd6
 }