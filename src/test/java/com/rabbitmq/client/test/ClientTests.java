--- conflicted
+++ resolved
@@ -57,11 +57,8 @@
     FrameBuilderTest.class,
     PropertyFileInitialisationTest.class,
     ClientVersionTest.class,
-<<<<<<< HEAD
-    TestUtilsTest.class
-=======
+    TestUtilsTest.class,
     StrictExceptionHandlerTest.class
->>>>>>> fe5b1963
 })
 public class ClientTests {
 
