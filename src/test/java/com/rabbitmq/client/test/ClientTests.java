// Copyright (c) 2007-Present Pivotal Software, Inc.  All rights reserved.
//
// This software, the RabbitMQ Java client library, is triple-licensed under the
// Mozilla Public License 1.1 ("MPL"), the GNU General Public License version 2
// ("GPL") and the Apache License version 2 ("ASL"). For the MPL, please see
// LICENSE-MPL-RabbitMQ. For the GPL, please see LICENSE-GPL2.  For the ASL,
// please see LICENSE-APACHE2.
//
// This software is distributed on an "AS IS" basis, WITHOUT WARRANTY OF ANY KIND,
// either express or implied. See the LICENSE file for specific language governing
// rights and limitations of this software.
//
// If you have any questions regarding licensing, please contact us at
// info@rabbitmq.com.


package com.rabbitmq.client.test;

import com.rabbitmq.utility.IntAllocatorTests;
import org.junit.runner.RunWith;
import org.junit.runners.Suite;

@RunWith(Suite.class)
@Suite.SuiteClasses({
    TableTest.class,
    LongStringTest.class,
    BlockingCellTest.class,
    TruncatedInputStreamTest.class,
    AMQConnectionTest.class,
    AMQChannelTest.class,
    ChannelRpcTimeoutIntegrationTest.class,
    ValueOrExceptionTest.class,
    BrokenFramesTest.class,
    ClonePropertiesTest.class,
    Bug20004Test.class,
    CloseInMainLoop.class,
    ChannelNumberAllocationTests.class,
    QueueingConsumerTests.class,
    MultiThreadedChannel.class,
    IntAllocatorTests.class,
    AMQBuilderApiTest.class,
    AmqpUriTest.class,
    JSONReadWriteTest.class,
    SharedThreadPoolTest.class,
    DnsRecordIpAddressResolverTests.class,
    StandardMetricsCollectorTest.class,
    DnsSrvRecordAddressResolverTest.class,
    JavaNioTest.class,
<<<<<<< HEAD
    RpcTest.class,
    LambdaCallbackTest.class
=======
    ConnectionFactoryTest.class,
    RecoveryAwareAMQConnectionFactoryTest.class
>>>>>>> 3f6862d0
})
public class ClientTests {

    // initialize system properties
    static{
        new AbstractRMQTestSuite(){};
    }

}<|MERGE_RESOLUTION|>--- conflicted
+++ resolved
@@ -46,13 +46,10 @@
     StandardMetricsCollectorTest.class,
     DnsSrvRecordAddressResolverTest.class,
     JavaNioTest.class,
-<<<<<<< HEAD
+    ConnectionFactoryTest.class,
+    RecoveryAwareAMQConnectionFactoryTest.class,
     RpcTest.class,
     LambdaCallbackTest.class
-=======
-    ConnectionFactoryTest.class,
-    RecoveryAwareAMQConnectionFactoryTest.class
->>>>>>> 3f6862d0
 })
 public class ClientTests {
 
