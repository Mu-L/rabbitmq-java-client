// Copyright (c) 2007-Present Pivotal Software, Inc.  All rights reserved.
//
// This software, the RabbitMQ Java client library, is triple-licensed under the
// Mozilla Public License 1.1 ("MPL"), the GNU General Public License version 2
// ("GPL") and the Apache License version 2 ("ASL"). For the MPL, please see
// LICENSE-MPL-RabbitMQ. For the GPL, please see LICENSE-GPL2.  For the ASL,
// please see LICENSE-APACHE2.
//
// This software is distributed on an "AS IS" basis, WITHOUT WARRANTY OF ANY KIND,
// either express or implied. See the LICENSE file for specific language governing
// rights and limitations of this software.
//
// If you have any questions regarding licensing, please contact us at
// info@rabbitmq.com.


package com.rabbitmq.client.test;

import com.rabbitmq.utility.IntAllocatorTests;
import org.junit.runner.RunWith;
import org.junit.runners.Suite;

@RunWith(Suite.class)
@Suite.SuiteClasses({
    TableTest.class,
    LongStringTest.class,
    BlockingCellTest.class,
    TruncatedInputStreamTest.class,
    AMQConnectionTest.class,
    AMQChannelTest.class,
    ChannelRpcTimeoutIntegrationTest.class,
    ValueOrExceptionTest.class,
    BrokenFramesTest.class,
    ClonePropertiesTest.class,
    Bug20004Test.class,
    CloseInMainLoop.class,
    ChannelNumberAllocationTests.class,
    QueueingConsumerTests.class,
    MultiThreadedChannel.class,
    IntAllocatorTests.class,
    AMQBuilderApiTest.class,
    AmqpUriTest.class,
    JSONReadWriteTest.class,
    SharedThreadPoolTest.class,
    DnsRecordIpAddressResolverTests.class,
    MetricsCollectorTest.class,
    DnsSrvRecordAddressResolverTest.class,
    JavaNioTest.class,
    ConnectionFactoryTest.class,
    RecoveryAwareAMQConnectionFactoryTest.class,
    RpcTest.class,
    RecoveryDelayHandlerTest.class,
<<<<<<< HEAD
    FrameBuilderTest.class
=======
    PropertyFileInitialisationTest.class
>>>>>>> 34cce9bc
})
public class ClientTests {

    // initialize system properties
    static{
        new AbstractRMQTestSuite(){};
    }

}<|MERGE_RESOLUTION|>--- conflicted
+++ resolved
@@ -50,11 +50,8 @@
     RecoveryAwareAMQConnectionFactoryTest.class,
     RpcTest.class,
     RecoveryDelayHandlerTest.class,
-<<<<<<< HEAD
-    FrameBuilderTest.class
-=======
+    FrameBuilderTest.class,
     PropertyFileInitialisationTest.class
->>>>>>> 34cce9bc
 })
 public class ClientTests {
 
