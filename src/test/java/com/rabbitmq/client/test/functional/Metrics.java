// Copyright (c) 2007-Present Pivotal Software, Inc.  All rights reserved.
//
// This software, the RabbitMQ Java client library, is triple-licensed under the
// Mozilla Public License 1.1 ("MPL"), the GNU General Public License version 2
// ("GPL") and the Apache License version 2 ("ASL"). For the MPL, please see
// LICENSE-MPL-RabbitMQ. For the GPL, please see LICENSE-GPL2.  For the ASL,
// please see LICENSE-APACHE2.
//
// This software is distributed on an "AS IS" basis, WITHOUT WARRANTY OF ANY KIND,
// either express or implied. See the LICENSE file for specific language governing
// rights and limitations of this software.
//
// If you have any questions regarding licensing, please contact us at
// info@rabbitmq.com.

package com.rabbitmq.client.test.functional;

import com.rabbitmq.client.AMQP;
import com.rabbitmq.client.Channel;
import com.rabbitmq.client.Connection;
import com.rabbitmq.client.ConnectionFactory;
import com.rabbitmq.client.DefaultConsumer;
import com.rabbitmq.client.Envelope;
import com.rabbitmq.client.GetResponse;
import com.rabbitmq.client.Recoverable;
import com.rabbitmq.client.RecoveryListener;
import com.rabbitmq.client.impl.StandardMetricsCollector;
import com.rabbitmq.client.impl.recovery.AutorecoveringConnection;
import com.rabbitmq.client.test.BrokerTestCase;
import com.rabbitmq.client.test.TestUtils;
import com.rabbitmq.tools.Host;
import org.awaitility.Duration;
import org.junit.Test;
import org.junit.runner.RunWith;
import org.junit.runners.Parameterized;

import java.io.IOException;
import java.lang.reflect.Field;
import java.util.ArrayList;
import java.util.Collection;
import java.util.List;
import java.util.Random;
<<<<<<< HEAD
import java.util.concurrent.Callable;
import java.util.concurrent.CountDownLatch;
import java.util.concurrent.ExecutorService;
import java.util.concurrent.Executors;
import java.util.concurrent.TimeUnit;
import java.util.concurrent.TimeoutException;

import static org.awaitility.Awaitility.waitAtMost;
import static org.hamcrest.Matchers.equalTo;
import static org.hamcrest.Matchers.is;
import static org.junit.Assert.assertThat;
import static org.junit.Assert.assertTrue;
=======
import java.util.concurrent.*;
import java.util.concurrent.atomic.AtomicInteger;

import static org.awaitility.Awaitility.*;
import static org.hamcrest.Matchers.*;
import static org.junit.Assert.*;
>>>>>>> 1ef26dfa

/**
 *
 */
@RunWith(Parameterized.class)
public class Metrics extends BrokerTestCase {

    @Parameterized.Parameters
    public static Object[] data() {
        return new Object[] { createConnectionFactory(), createAutoRecoveryConnectionFactory() };
    }

    @Parameterized.Parameter
    public ConnectionFactory connectionFactory;

    static final String QUEUE = "metrics.queue";

    @Override
    protected void createResources() throws IOException, TimeoutException {
        channel.queueDeclare(QUEUE, true, false, false, null);
    }

    @Override
    protected void releaseResources() throws IOException {
        channel.queueDelete(QUEUE);
    }

    @Test public void metrics() throws IOException, TimeoutException {
        StandardMetricsCollector metrics = new StandardMetricsCollector();
        connectionFactory.setMetricsCollector(metrics);
        Connection connection1 = null;
        Connection connection2 = null;
        try {
            connection1 = connectionFactory.newConnection();
            assertThat(metrics.getConnections().getCount(), is(1L));

            connection1.createChannel();
            connection1.createChannel();
            Channel channel = connection1.createChannel();
            assertThat(metrics.getChannels().getCount(), is(3L));

            sendMessage(channel);
            assertThat(metrics.getPublishedMessages().getCount(), is(1L));
            sendMessage(channel);
            assertThat(metrics.getPublishedMessages().getCount(), is(2L));

            channel.basicGet(QUEUE, true);
            assertThat(metrics.getConsumedMessages().getCount(), is(1L));
            channel.basicGet(QUEUE, true);
            assertThat(metrics.getConsumedMessages().getCount(), is(2L));
            channel.basicGet(QUEUE, true);
            assertThat(metrics.getConsumedMessages().getCount(), is(2L));

            connection2 = connectionFactory.newConnection();
            assertThat(metrics.getConnections().getCount(), is(2L));

            connection2.createChannel();
            channel = connection2.createChannel();
            assertThat(metrics.getChannels().getCount(), is(3L+2L));
            sendMessage(channel);
            sendMessage(channel);
            assertThat(metrics.getPublishedMessages().getCount(), is(2L+2L));

            channel.basicGet(QUEUE, true);
            assertThat(metrics.getConsumedMessages().getCount(), is(2L+1L));

            channel.basicConsume(QUEUE, true, new DefaultConsumer(channel));
            waitAtMost(timeout()).until(() -> metrics.getConsumedMessages().getCount(), equalTo(2L+1L+1L));

            safeClose(connection1);
            waitAtMost(timeout()).until(() -> metrics.getConnections().getCount(), equalTo(1L));
            waitAtMost(timeout()).until(() -> metrics.getChannels().getCount(), equalTo(2L));

            safeClose(connection2);
            waitAtMost(timeout()).until(() -> metrics.getConnections().getCount(), equalTo(0L));
            waitAtMost(timeout()).until(() -> metrics.getChannels().getCount(), equalTo(0L));

            assertThat(metrics.getAcknowledgedMessages().getCount(), is(0L));
            assertThat(metrics.getRejectedMessages().getCount(), is(0L));

        } finally {
            safeClose(connection1);
            safeClose(connection2);
        }
    }


    @Test public void metricsAck() throws IOException, TimeoutException {
        StandardMetricsCollector metrics = new StandardMetricsCollector();
        connectionFactory.setMetricsCollector(metrics);

        Connection connection = null;
        try {
            connection = connectionFactory.newConnection();
            Channel channel1 = connection.createChannel();
            Channel channel2 = connection.createChannel();

            sendMessage(channel1);
            GetResponse getResponse = channel1.basicGet(QUEUE, false);
            channel1.basicAck(getResponse.getEnvelope().getDeliveryTag(), false);
            assertThat(metrics.getConsumedMessages().getCount(), is(1L));
            assertThat(metrics.getAcknowledgedMessages().getCount(), is(1L));

            // basicGet / basicAck
            sendMessage(channel1);
            sendMessage(channel2);
            sendMessage(channel1);
            sendMessage(channel2);
            sendMessage(channel1);
            sendMessage(channel2);

            GetResponse response1 = channel1.basicGet(QUEUE, false);
            GetResponse response2 = channel2.basicGet(QUEUE, false);
            GetResponse response3 = channel1.basicGet(QUEUE, false);
            GetResponse response4 = channel2.basicGet(QUEUE, false);
            GetResponse response5 = channel1.basicGet(QUEUE, false);
            GetResponse response6 = channel2.basicGet(QUEUE, false);

            assertThat(metrics.getConsumedMessages().getCount(), is(1L+6L));
            assertThat(metrics.getAcknowledgedMessages().getCount(), is(1L));

            channel1.basicAck(response5.getEnvelope().getDeliveryTag(), false);
            assertThat(metrics.getAcknowledgedMessages().getCount(), is(1L+1L));
            channel1.basicAck(response3.getEnvelope().getDeliveryTag(), true);
            assertThat(metrics.getAcknowledgedMessages().getCount(), is(1L+1L+2L));

            channel2.basicAck(response2.getEnvelope().getDeliveryTag(), true);
            assertThat(metrics.getAcknowledgedMessages().getCount(), is(1L+(1L+2L)+1L));
            channel2.basicAck(response6.getEnvelope().getDeliveryTag(), true);
            assertThat(metrics.getAcknowledgedMessages().getCount(), is(1L+(1L+2L)+1L+2L));

            long alreadySentMessages = 1+(1+2)+1+2;

            // basicConsume / basicAck
            channel1.basicConsume(QUEUE, false, new MultipleAckConsumer(channel1, false));
            channel1.basicConsume(QUEUE, false, new MultipleAckConsumer(channel1, true));
            channel2.basicConsume(QUEUE, false, new MultipleAckConsumer(channel2, false));
            channel2.basicConsume(QUEUE, false, new MultipleAckConsumer(channel2, true));

            int nbMessages = 10;
            for(int i = 0; i < nbMessages; i++) {
                sendMessage(i%2 == 0 ? channel1 : channel2);
            }

            waitAtMost(timeout()).until(
                () -> metrics.getConsumedMessages().getCount(),
                equalTo(alreadySentMessages+nbMessages)
            );

            waitAtMost(timeout()).until(
                () -> metrics.getAcknowledgedMessages().getCount(),
                equalTo(alreadySentMessages+nbMessages)
            );

        } finally {
            safeClose(connection);
        }
    }

    @Test public void metricsReject() throws IOException, TimeoutException {
        StandardMetricsCollector metrics = new StandardMetricsCollector();
        connectionFactory.setMetricsCollector(metrics);

        Connection connection = null;
        try {
            connection = connectionFactory.newConnection();
            Channel channel = connection.createChannel();

            sendMessage(channel);
            sendMessage(channel);
            sendMessage(channel);

            GetResponse response1 = channel.basicGet(QUEUE, false);
            GetResponse response2 = channel.basicGet(QUEUE, false);
            GetResponse response3 = channel.basicGet(QUEUE, false);

            channel.basicReject(response2.getEnvelope().getDeliveryTag(), false);
            assertThat(metrics.getRejectedMessages().getCount(), is(1L));

            channel.basicNack(response3.getEnvelope().getDeliveryTag(), true, false);
            assertThat(metrics.getRejectedMessages().getCount(), is(1L+2L));
        } finally {
            safeClose(connection);
        }
    }

    @Test public void multiThreadedMetricsStandardConnection() throws InterruptedException, TimeoutException, IOException {
        StandardMetricsCollector metrics = new StandardMetricsCollector();
        connectionFactory.setMetricsCollector(metrics);
        int nbConnections = 3;
        int nbChannelsPerConnection = 5;
        int nbChannels = nbConnections * nbChannelsPerConnection;
        long nbOfMessages = 100;
        int nbTasks = nbChannels; // channel are not thread-safe

        Random random = new Random();

        // create connections
        Connection [] connections = new Connection[nbConnections];
        ExecutorService executorService = Executors.newFixedThreadPool(nbTasks);
        try {
            Channel [] channels = new Channel[nbChannels];
            for(int i = 0; i < nbConnections; i++) {
                connections[i] = connectionFactory.newConnection();
                for(int j = 0; j < nbChannelsPerConnection; j++) {
                    Channel channel = connections[i].createChannel();
                    channel.basicQos(1);
                    channels[i * nbChannelsPerConnection + j] = channel;
                }
            }

            // consume messages without ack
            for(int i = 0; i < nbOfMessages; i++) {
                sendMessage(channels[random.nextInt(nbChannels)]);
            }


            List<Callable<Void>> tasks = new ArrayList<Callable<Void>>();
            for(int i = 0; i < nbTasks; i++) {
                Channel channelForConsuming = channels[random.nextInt(nbChannels)];
                tasks.add(random.nextInt(10)%2 == 0 ?
                    new BasicGetTask(channelForConsuming, true) :
                    new BasicConsumeTask(channelForConsuming, true));
            }
            executorService.invokeAll(tasks);

            assertThat(metrics.getPublishedMessages().getCount(), is(nbOfMessages));
            waitAtMost(timeout()).until(() -> metrics.getConsumedMessages().getCount(), equalTo(nbOfMessages));
            assertThat(metrics.getAcknowledgedMessages().getCount(), is(0L));

            // to remove the listeners
            for(int i = 0; i < nbChannels; i++) {
                channels[i].close();
                Channel channel = connections[random.nextInt(nbConnections)].createChannel();
                channel.basicQos(1);
                channels[i] = channel;
            }

            // consume messages with ack
            for(int i = 0; i < nbOfMessages; i++) {
                sendMessage(channels[random.nextInt(nbChannels)]);
            }

            executorService.shutdownNow();

            executorService = Executors.newFixedThreadPool(nbTasks);
            tasks = new ArrayList<Callable<Void>>();
            for(int i = 0; i < nbTasks; i++) {
                Channel channelForConsuming = channels[i];
                tasks.add(random.nextBoolean() ?
                    new BasicGetTask(channelForConsuming, false) :
                    new BasicConsumeTask(channelForConsuming, false));
            }
            executorService.invokeAll(tasks);

            assertThat(metrics.getPublishedMessages().getCount(), is(2*nbOfMessages));
            waitAtMost(timeout()).until(() -> metrics.getConsumedMessages().getCount(), equalTo(2*nbOfMessages));
            waitAtMost(timeout()).until(() -> metrics.getAcknowledgedMessages().getCount(), equalTo(nbOfMessages));

            // to remove the listeners
            for(int i = 0; i < nbChannels; i++) {
                channels[i].close();
                Channel channel = connections[random.nextInt(nbConnections)].createChannel();
                channel.basicQos(1);
                channels[i] = channel;
            }

            // consume messages and reject them
            for(int i = 0; i < nbOfMessages; i++) {
                sendMessage(channels[random.nextInt(nbChannels)]);
            }

            executorService.shutdownNow();

            executorService = Executors.newFixedThreadPool(nbTasks);
            tasks = new ArrayList<Callable<Void>>();
            for(int i = 0; i < nbTasks; i++) {
                Channel channelForConsuming = channels[i];
                tasks.add(random.nextBoolean() ?
                    new BasicGetRejectTask(channelForConsuming) :
                    new BasicConsumeRejectTask(channelForConsuming));
            }
            executorService.invokeAll(tasks);

            assertThat(metrics.getPublishedMessages().getCount(), is(3*nbOfMessages));
            waitAtMost(timeout()).until(() -> metrics.getConsumedMessages().getCount(), equalTo(3*nbOfMessages));
            waitAtMost(timeout()).until(() -> metrics.getAcknowledgedMessages().getCount(), equalTo(nbOfMessages));
            waitAtMost(timeout()).until(() -> metrics.getRejectedMessages().getCount(), equalTo(nbOfMessages));
        } finally {
            for (Connection connection : connections) {
                safeClose(connection);
            }
            executorService.shutdownNow();
        }
    }

    @Test public void errorInChannel() throws IOException, TimeoutException {
        StandardMetricsCollector metrics = new StandardMetricsCollector();
        connectionFactory.setMetricsCollector(metrics);

        Connection connection = null;
        try {
            connection = connectionFactory.newConnection();
            Channel channel = connection.createChannel();

            assertThat(metrics.getConnections().getCount(), is(1L));
            assertThat(metrics.getChannels().getCount(), is(1L));

            channel.basicPublish("unlikelynameforanexchange", "", null, "msg".getBytes("UTF-8"));

            waitAtMost(timeout()).until(() -> metrics.getChannels().getCount(), is(0L));
            assertThat(metrics.getConnections().getCount(), is(1L));
        } finally {
            safeClose(connection);
        }
    }

    @Test public void checkListenersWithAutoRecoveryConnection() throws Exception {
        ConnectionFactory connectionFactory = createConnectionFactory();
        connectionFactory.setNetworkRecoveryInterval(2000);
        connectionFactory.setAutomaticRecoveryEnabled(true);
        StandardMetricsCollector metrics = new StandardMetricsCollector();
        connectionFactory.setMetricsCollector(metrics);

        Connection connection = null;
        try {
            connection = connectionFactory.newConnection();

            Collection<?> shutdownHooks = getShutdownHooks(connection);
            assertThat(shutdownHooks.size(), is(0));

            connection.createChannel();

            assertThat(metrics.getConnections().getCount(), is(1L));
            assertThat(metrics.getChannels().getCount(), is(1L));

            closeAndWaitForRecovery((AutorecoveringConnection) connection);

            assertThat(metrics.getConnections().getCount(), is(1L));
            assertThat(metrics.getChannels().getCount(), is(1L));

            assertThat(shutdownHooks.size(), is(0));
        } finally {
            safeClose(connection);
        }

    }

<<<<<<< HEAD
    private static ConnectionFactory createConnectionFactory() {
=======
    @Test public void checkAcksWithAutomaticRecovery() throws Exception {
        ConnectionFactory connectionFactory = createConnectionFactory();
        connectionFactory.setNetworkRecoveryInterval(2000);
        connectionFactory.setAutomaticRecoveryEnabled(true);
        StandardMetricsCollector metrics = new StandardMetricsCollector();
        connectionFactory.setMetricsCollector(metrics);

        Connection connection = null;
        try {
            connection = connectionFactory.newConnection();

            final Channel channel1 = connection.createChannel();
            final AtomicInteger ackedMessages = new AtomicInteger(0);

            channel1.basicConsume(QUEUE, false, new DefaultConsumer(channel1) {
                @Override
                public void handleDelivery(String consumerTag, Envelope envelope, AMQP.BasicProperties properties, byte[] body) throws IOException {
                    channel1.basicAck(envelope.getDeliveryTag(), false);
                    ackedMessages.incrementAndGet();
                }
            });

            Channel channel2 = connection.createChannel();
            channel2.confirmSelect();
            int nbMessages = 10;
            for (int i = 0; i < nbMessages; i++) {
                sendMessage(channel2);
            }
            channel2.waitForConfirms(1000);

            closeAndWaitForRecovery((AutorecoveringConnection) connection);

            for (int i = 0; i < nbMessages; i++) {
                sendMessage(channel2);
            }

            waitAtMost(timeout()).until(new Callable<Integer>() {
                @Override
                public Integer call() {
                    return ackedMessages.get();
                }
            }, equalTo(nbMessages * 2));

            assertThat(metrics.getConsumedMessages().getCount(), is((long) (nbMessages * 2)));
            assertThat(metrics.getAcknowledgedMessages().getCount(), is((long) (nbMessages * 2)));

        } finally {
            safeClose(connection);
        }
    }

    private ConnectionFactory createConnectionFactory() {
>>>>>>> 1ef26dfa
        ConnectionFactory connectionFactory = TestUtils.connectionFactory();
        connectionFactory.setAutomaticRecoveryEnabled(false);
        return connectionFactory;
    }

    private static ConnectionFactory createAutoRecoveryConnectionFactory() {
        ConnectionFactory connectionFactory = TestUtils.connectionFactory();
        connectionFactory.setAutomaticRecoveryEnabled(true);
        return connectionFactory;
    }

    private void closeAndWaitForRecovery(AutorecoveringConnection connection) throws IOException, InterruptedException {
        final CountDownLatch latch = new CountDownLatch(1);
        connection.addRecoveryListener(new RecoveryListener() {
            public void handleRecovery(Recoverable recoverable) {
                latch.countDown();
            }

            @Override
            public void handleRecoveryStarted(Recoverable recoverable) {
                // no-op
            }
        });
        Host.closeConnection(connection);
        assertTrue(latch.await(5, TimeUnit.SECONDS));
    }

    private Collection<?> getShutdownHooks(Connection connection) throws NoSuchFieldException, IllegalAccessException {
        Field shutdownHooksField = connection.getClass().getDeclaredField("shutdownHooks");
        shutdownHooksField.setAccessible(true);
        return (Collection<?>) shutdownHooksField.get(connection);
    }

    private static class BasicGetTask implements Callable<Void> {

        final Channel channel;
        final boolean autoAck;
        final Random random = new Random();

        private BasicGetTask(Channel channel, boolean autoAck) {
            this.channel = channel;
            this.autoAck = autoAck;
        }

        @Override
        public Void call() throws Exception {
            GetResponse getResponse = this.channel.basicGet(QUEUE, autoAck);
            if(!autoAck) {
                channel.basicAck(getResponse.getEnvelope().getDeliveryTag(), random.nextBoolean());
            }
            return null;
        }
    }

    private static class BasicConsumeTask implements Callable<Void> {

        final Channel channel;
        final boolean autoAck;
        final Random random = new Random();

        private BasicConsumeTask(Channel channel, boolean autoAck) {
            this.channel = channel;
            this.autoAck = autoAck;
        }

        @Override
        public Void call() throws Exception {
            this.channel.basicConsume(QUEUE, autoAck, new DefaultConsumer(channel) {

                @Override
                public void handleDelivery(String consumerTag, Envelope envelope, AMQP.BasicProperties properties, byte[] body) throws IOException {
                    if(!autoAck) {
                        getChannel().basicAck(envelope.getDeliveryTag(), random.nextBoolean());
                    }
                }
            });
            return null;
        }
    }

    private static class BasicGetRejectTask implements Callable<Void> {

        final Channel channel;
        final Random random = new Random();

        private BasicGetRejectTask(Channel channel) {
            this.channel = channel;
        }

        @Override
        public Void call() throws Exception {
            GetResponse response = channel.basicGet(QUEUE, false);
            if(response != null) {
                if(random.nextBoolean()) {
                    channel.basicNack(response.getEnvelope().getDeliveryTag(), random.nextBoolean(), false);
                } else {
                    channel.basicReject(response.getEnvelope().getDeliveryTag(), false);
                }
            }
            return null;
        }
    }

    private static class BasicConsumeRejectTask implements Callable<Void> {

        final Channel channel;
        final Random random = new Random();

        private BasicConsumeRejectTask(Channel channel) {
            this.channel = channel;
        }

        @Override
        public Void call() throws Exception {
            this.channel.basicConsume(QUEUE, false, new DefaultConsumer(channel) {

                @Override
                public void handleDelivery(String consumerTag, Envelope envelope, AMQP.BasicProperties properties, byte[] body) throws IOException {
                    if(random.nextBoolean()) {
                        channel.basicNack(envelope.getDeliveryTag(), random.nextBoolean(), false);
                    } else {
                        channel.basicReject(envelope.getDeliveryTag(), false);
                    }
                }
            });
            return null;
        }
    }

    private void safeClose(Connection connection) {
        if(connection != null) {
            try {
                connection.abort();
            } catch (Exception e) {
                // OK
            }
        }
    }

    private void sendMessage(Channel channel) throws IOException {
        channel.basicPublish("", QUEUE, null, "msg".getBytes("UTF-8"));
    }

    private Duration timeout() {
        return new Duration(10, TimeUnit.SECONDS);
    }

    private static class MultipleAckConsumer extends DefaultConsumer {

        final boolean multiple;

        public MultipleAckConsumer(Channel channel, boolean multiple) {
            super(channel);
            this.multiple = multiple;
        }

        @Override
        public void handleDelivery(String consumerTag, Envelope envelope, AMQP.BasicProperties properties, byte[] body) throws IOException {
            try {
                Thread.sleep(new Random().nextInt(10));
            } catch (InterruptedException e) {
                throw new RuntimeException("Error during randomized wait",e);
            }
            getChannel().basicAck(envelope.getDeliveryTag(), multiple);
        }
    }

}<|MERGE_RESOLUTION|>--- conflicted
+++ resolved
@@ -40,27 +40,19 @@
 import java.util.Collection;
 import java.util.List;
 import java.util.Random;
-<<<<<<< HEAD
 import java.util.concurrent.Callable;
 import java.util.concurrent.CountDownLatch;
 import java.util.concurrent.ExecutorService;
 import java.util.concurrent.Executors;
 import java.util.concurrent.TimeUnit;
 import java.util.concurrent.TimeoutException;
+import java.util.concurrent.atomic.AtomicInteger;
 
 import static org.awaitility.Awaitility.waitAtMost;
 import static org.hamcrest.Matchers.equalTo;
 import static org.hamcrest.Matchers.is;
 import static org.junit.Assert.assertThat;
 import static org.junit.Assert.assertTrue;
-=======
-import java.util.concurrent.*;
-import java.util.concurrent.atomic.AtomicInteger;
-
-import static org.awaitility.Awaitility.*;
-import static org.hamcrest.Matchers.*;
-import static org.junit.Assert.*;
->>>>>>> 1ef26dfa
 
 /**
  *
@@ -409,9 +401,6 @@
 
     }
 
-<<<<<<< HEAD
-    private static ConnectionFactory createConnectionFactory() {
-=======
     @Test public void checkAcksWithAutomaticRecovery() throws Exception {
         ConnectionFactory connectionFactory = createConnectionFactory();
         connectionFactory.setNetworkRecoveryInterval(2000);
@@ -426,13 +415,12 @@
             final Channel channel1 = connection.createChannel();
             final AtomicInteger ackedMessages = new AtomicInteger(0);
 
-            channel1.basicConsume(QUEUE, false, new DefaultConsumer(channel1) {
-                @Override
-                public void handleDelivery(String consumerTag, Envelope envelope, AMQP.BasicProperties properties, byte[] body) throws IOException {
-                    channel1.basicAck(envelope.getDeliveryTag(), false);
+            channel1.basicConsume(QUEUE, false, (consumerTag, message) -> {
+                try {
+                    channel1.basicAck(message.getEnvelope().getDeliveryTag(), false);
                     ackedMessages.incrementAndGet();
-                }
-            });
+                } catch (Exception e) { }
+            }, tag -> {});
 
             Channel channel2 = connection.createChannel();
             channel2.confirmSelect();
@@ -448,12 +436,7 @@
                 sendMessage(channel2);
             }
 
-            waitAtMost(timeout()).until(new Callable<Integer>() {
-                @Override
-                public Integer call() {
-                    return ackedMessages.get();
-                }
-            }, equalTo(nbMessages * 2));
+            waitAtMost(timeout()).until(() -> ackedMessages.get(), equalTo(nbMessages * 2));
 
             assertThat(metrics.getConsumedMessages().getCount(), is((long) (nbMessages * 2)));
             assertThat(metrics.getAcknowledgedMessages().getCount(), is((long) (nbMessages * 2)));
@@ -463,8 +446,7 @@
         }
     }
 
-    private ConnectionFactory createConnectionFactory() {
->>>>>>> 1ef26dfa
+    private static ConnectionFactory createConnectionFactory() {
         ConnectionFactory connectionFactory = TestUtils.connectionFactory();
         connectionFactory.setAutomaticRecoveryEnabled(false);
         return connectionFactory;
