--- conflicted
+++ resolved
@@ -15,22 +15,15 @@
 
 package com.rabbitmq.client.test;
 
+import com.rabbitmq.tools.Host;
+
 import java.io.File;
 import java.io.IOException;
 import java.net.Socket;
 import java.util.Properties;
 
-import junit.framework.Test;
-import junit.framework.TestResult;
-import junit.framework.TestSuite;
+public abstract class AbstractRMQTestSuite { 
 
-import com.rabbitmq.tools.Host;
-
-<<<<<<< HEAD
-public abstract class AbstractRMQTestSuite { 
-=======
-public abstract class AbstractRMQTestSuite {
->>>>>>> 52289f48
   private static final String DEFAULT_SSL_HOSTNAME = "localhost";
   private static final int DEFAULT_SSL_PORT = 5671;
 
