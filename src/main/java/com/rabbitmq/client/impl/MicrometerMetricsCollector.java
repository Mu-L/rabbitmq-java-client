// Copyright (c) 2007-Present Pivotal Software, Inc.  All rights reserved.
//
// This software, the RabbitMQ Java client library, is triple-licensed under the
// Mozilla Public License 1.1 ("MPL"), the GNU General Public License version 2
// ("GPL") and the Apache License version 2 ("ASL"). For the MPL, please see
// LICENSE-MPL-RabbitMQ. For the GPL, please see LICENSE-GPL2.  For the ASL,
// please see LICENSE-APACHE2.
//
// This software is distributed on an "AS IS" basis, WITHOUT WARRANTY OF ANY KIND,
// either express or implied. See the LICENSE file for specific language governing
// rights and limitations of this software.
//
// If you have any questions regarding licensing, please contact us at
// info@rabbitmq.com.

package com.rabbitmq.client.impl;

import com.rabbitmq.client.Channel;
import com.rabbitmq.client.Connection;
import com.rabbitmq.client.MetricsCollector;
import io.micrometer.core.instrument.Counter;
import io.micrometer.core.instrument.MeterRegistry;
import io.micrometer.core.instrument.Tag;
import io.micrometer.core.instrument.Tags;

import java.util.Collections;
import java.util.concurrent.atomic.AtomicLong;
import java.util.function.Function;

import static com.rabbitmq.client.impl.MicrometerMetricsCollector.Metrics.ACKNOWLEDGED_MESSAGES;
import static com.rabbitmq.client.impl.MicrometerMetricsCollector.Metrics.CHANNELS;
import static com.rabbitmq.client.impl.MicrometerMetricsCollector.Metrics.CONNECTIONS;
import static com.rabbitmq.client.impl.MicrometerMetricsCollector.Metrics.CONSUMED_MESSAGES;
import static com.rabbitmq.client.impl.MicrometerMetricsCollector.Metrics.PUBLISHED_MESSAGES;
import static com.rabbitmq.client.impl.MicrometerMetricsCollector.Metrics.REJECTED_MESSAGES;

/**
 * Micrometer implementation of {@link MetricsCollector}.
 * Note transactions are not supported (see {@link MetricsCollector}.
 * Micrometer provides out-of-the-box support for report backends like JMX,
 * Graphite, Ganglia, Atlas, Datadog, etc. See Micrometer documentation for
 * more details.
 *
 * Note Micrometer requires Java 8 or more, so does this {@link MetricsCollector}.
 *
 * @see MetricsCollector
 * @since 4.3.0
 */
public class MicrometerMetricsCollector extends AbstractMetricsCollector {

    private final AtomicLong connections;

    private final AtomicLong channels;

    private final Counter publishedMessages;

    private final Counter consumedMessages;

    private final Counter acknowledgedMessages;

    private final Counter rejectedMessages;

    public MicrometerMetricsCollector(MeterRegistry registry) {
        this(registry, "rabbitmq");
    }

    public MicrometerMetricsCollector(final MeterRegistry registry, final String prefix) {
        this(metric -> metric.create(registry, prefix, new String[] {}));
    }

<<<<<<< HEAD
    public MicrometerMetricsCollector(final MeterRegistry registry, final String prefix, final String... tags) {
        this(metric -> metric.create(registry, prefix, tags));
=======
    public MicrometerMetricsCollector(final MeterRegistry registry, final String prefix, final String ... tags) {
        this(registry, prefix, Tags.zip(tags));
    }

    public MicrometerMetricsCollector(final MeterRegistry registry, final String prefix, final Iterable<Tag> tags) {
        this(new MetricsCreator() {
            @Override
            public Object create(Metrics metric) {
                return metric.create(registry, prefix, tags);
            }
        });
>>>>>>> 846ec36e
    }

    public MicrometerMetricsCollector(Function<Metrics, Object> metricsCreator) {
        this.connections = (AtomicLong) metricsCreator.apply(CONNECTIONS);
        this.channels = (AtomicLong) metricsCreator.apply(CHANNELS);
        this.publishedMessages = (Counter) metricsCreator.apply(PUBLISHED_MESSAGES);
        this.consumedMessages = (Counter) metricsCreator.apply(CONSUMED_MESSAGES);
        this.acknowledgedMessages = (Counter) metricsCreator.apply(ACKNOWLEDGED_MESSAGES);
        this.rejectedMessages = (Counter) metricsCreator.apply(REJECTED_MESSAGES);
    }

    @Override
    protected void incrementConnectionCount(Connection connection) {
        connections.incrementAndGet();
    }

    @Override
    protected void decrementConnectionCount(Connection connection) {
        connections.decrementAndGet();
    }

    @Override
    protected void incrementChannelCount(Channel channel) {
        channels.incrementAndGet();
    }

    @Override
    protected void decrementChannelCount(Channel channel) {
        channels.decrementAndGet();
    }

    @Override
    protected void markPublishedMessage() {
        publishedMessages.increment();
    }

    @Override
    protected void markConsumedMessage() {
        consumedMessages.increment();
    }

    @Override
    protected void markAcknowledgedMessage() {
        acknowledgedMessages.increment();
    }

    @Override
    protected void markRejectedMessage() {
        rejectedMessages.increment();
    }

    public AtomicLong getConnections() {
        return connections;
    }

    public AtomicLong getChannels() {
        return channels;
    }

    public Counter getPublishedMessages() {
        return publishedMessages;
    }

    public Counter getConsumedMessages() {
        return consumedMessages;
    }

    public Counter getAcknowledgedMessages() {
        return acknowledgedMessages;
    }

    public Counter getRejectedMessages() {
        return rejectedMessages;
    }

    public enum Metrics {
        CONNECTIONS {
            @Override
            Object create(MeterRegistry registry, String prefix, Iterable<Tag> tags) {
                return registry.gauge(prefix + ".connections", tags, new AtomicLong(0));
            }
        },
        CHANNELS {
            @Override
            Object create(MeterRegistry registry, String prefix, Iterable<Tag> tags) {
                return registry.gauge(prefix + ".channels", tags, new AtomicLong(0));
            }
        },
        PUBLISHED_MESSAGES {
            @Override
            Object create(MeterRegistry registry, String prefix, Iterable<Tag> tags) {
                return registry.counter(prefix + ".published", tags);
            }
        },
        CONSUMED_MESSAGES {
            @Override
            Object create(MeterRegistry registry, String prefix, Iterable<Tag> tags) {
                return registry.counter(prefix + ".consumed", tags);
            }
        },
        ACKNOWLEDGED_MESSAGES {
            @Override
            Object create(MeterRegistry registry, String prefix, Iterable<Tag> tags) {
                return registry.counter(prefix + ".acknowledged", tags);
            }
        },
        REJECTED_MESSAGES {
            @Override
            Object create(MeterRegistry registry, String prefix, Iterable<Tag> tags) {
                return registry.counter(prefix + ".rejected", tags);
            }
        };

        /**
         *
         * @param registry
         * @param prefix
         * @deprecated will be removed in 6.0.0
         * @return
         */
        @Deprecated
        Object create(MeterRegistry registry, String prefix) {
            return this.create(registry, prefix, Collections.EMPTY_LIST);
        }

        abstract Object create(MeterRegistry registry, String prefix, Iterable<Tag> tags);

    }

}<|MERGE_RESOLUTION|>--- conflicted
+++ resolved
@@ -65,25 +65,15 @@
     }
 
     public MicrometerMetricsCollector(final MeterRegistry registry, final String prefix) {
-        this(metric -> metric.create(registry, prefix, new String[] {}));
-    }
-
-<<<<<<< HEAD
-    public MicrometerMetricsCollector(final MeterRegistry registry, final String prefix, final String... tags) {
-        this(metric -> metric.create(registry, prefix, tags));
-=======
+        this(registry, prefix, Collections.emptyList());
+    }
+
     public MicrometerMetricsCollector(final MeterRegistry registry, final String prefix, final String ... tags) {
         this(registry, prefix, Tags.zip(tags));
     }
 
     public MicrometerMetricsCollector(final MeterRegistry registry, final String prefix, final Iterable<Tag> tags) {
-        this(new MetricsCreator() {
-            @Override
-            public Object create(Metrics metric) {
-                return metric.create(registry, prefix, tags);
-            }
-        });
->>>>>>> 846ec36e
+        this(metric -> metric.create(registry, prefix, tags));
     }
 
     public MicrometerMetricsCollector(Function<Metrics, Object> metricsCreator) {
