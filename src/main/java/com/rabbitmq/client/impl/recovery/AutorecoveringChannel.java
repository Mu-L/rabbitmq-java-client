--- conflicted
+++ resolved
@@ -849,12 +849,8 @@
                 durable(durable).
                 exclusive(exclusive).
                 autoDelete(autoDelete).
-<<<<<<< HEAD
-                arguments(arguments);
-=======
                 arguments(arguments).
                 recoveredQueueNameSupplier(connection.getRecoveredQueueNameSupplier());
->>>>>>> b4e0a26d
         if (queue.equals(RecordedQueue.EMPTY_STRING)) {
             q.serverNamed(true);
         }
