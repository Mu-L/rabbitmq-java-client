//  The contents of this file are subject to the Mozilla Public License
//  Version 1.1 (the "License"); you may not use this file except in
//  compliance with the License. You may obtain a copy of the License
//  at http://www.mozilla.org/MPL/
//
//  Software distributed under the License is distributed on an "AS IS"
//  basis, WITHOUT WARRANTY OF ANY KIND, either express or implied. See
//  the License for the specific language governing rights and
//  limitations under the License.
//
//  The Original Code is RabbitMQ.
//
//  The Initial Developer of the Original Code is VMware, Inc.
//  Copyright (c) 2007-2011 VMware, Inc.  All rights reserved.
//


package com.rabbitmq.client.impl;

import java.io.IOException;
import java.util.Collections;
import java.util.HashMap;
import java.util.Map;
import java.util.concurrent.TimeoutException;

import com.rabbitmq.client.AMQP;
import com.rabbitmq.client.Command;
import com.rabbitmq.client.ConfirmListener;
import com.rabbitmq.client.Connection;
import com.rabbitmq.client.Consumer;
import com.rabbitmq.client.Envelope;
import com.rabbitmq.client.FlowListener;
import com.rabbitmq.client.GetResponse;
import com.rabbitmq.client.MessageProperties;
import com.rabbitmq.client.ReturnListener;
import com.rabbitmq.client.ShutdownSignalException;
import com.rabbitmq.client.UnexpectedMethodError;
import com.rabbitmq.client.AMQP.BasicProperties;
import com.rabbitmq.client.impl.AMQImpl.Basic;
import com.rabbitmq.client.impl.AMQImpl.Channel;
import com.rabbitmq.client.impl.AMQImpl.Confirm;
import com.rabbitmq.client.impl.AMQImpl.Exchange;
import com.rabbitmq.client.impl.AMQImpl.Queue;
import com.rabbitmq.client.impl.AMQImpl.Tx;
import com.rabbitmq.utility.Utility;

<<<<<<< HEAD
import java.io.IOException;
import java.util.Collections;
import java.util.HashMap;
import java.util.Map;
import java.util.concurrent.TimeoutException;
import java.util.concurrent.ExecutorService;

=======
>>>>>>> 4e3f3604

/**
 * Main interface to AMQP protocol functionality. Public API -
 * Implementation of all AMQChannels except channel zero.
 * <p>
 * To open a channel,
 * <pre>
 * {@link Connection} conn = ...;
 * {@link ChannelN} ch1 = conn.{@link Connection#createChannel createChannel}();
 * ch1.{@link ChannelN#open open}();
 * </pre>
 */
public class ChannelN extends AMQChannel implements com.rabbitmq.client.Channel {
    private static final String UNSPECIFIED_OUT_OF_BAND = "";

    /**
     * When 0.9.1 is signed off, tickets can be removed from the codec
     * and this field can be deleted.
     */
    @Deprecated
    private static final int TICKET = 0;

    /**
     * Map from consumer tag to {@link Consumer} instance.
     *
     * Note that, in general, this map should ONLY ever be accessed
     * from the connection's reader thread. We go to some pains to
     * ensure this is the case - see the use of
     * BlockingRpcContinuation to inject code into the reader thread
     * in basicConsume and basicCancel.
     */
    public final Map<String, Consumer> _consumers =
        Collections.synchronizedMap(new HashMap<String, Consumer>());

    /** Reference to the currently-active ReturnListener, or null if there is none.
     */
    public volatile ReturnListener returnListener = null;

    /** Reference to the currently-active FlowListener, or null if there is none.
     */
    public volatile FlowListener flowListener = null;

    /** Reference to the currently-active ConfirmListener, or null if there is none.
     */
    public volatile ConfirmListener confirmListener = null;

    /** Sequence number of next published message requiring confirmation.
     */
    private long nextPublishSeqNo = 0L;

    /** Reference to the currently-active default consumer, or null if there is
     *  none.
     */
    public volatile Consumer defaultConsumer = null;

    private final ConsumerDispatcher dispatcher;
    /**
     * Construct a new channel on the given connection with the given
     * channel number. Usually not called directly - call
     * Connection.createChannel instead.
     * @see Connection#createChannel
     * @param connection The connection associated with this channel
     * @param channelNumber The channel number to be associated with this channel
     */
    public ChannelN(AMQConnection connection, int channelNumber,
                    WorkPool<com.rabbitmq.client.Channel> workPool, ExecutorService executor) {
        super(connection, channelNumber);
        this.dispatcher = new ConsumerDispatcher(connection, this, workPool, executor);
        this.dispatcher.registerChannel(this);
    }

    /**
     * Package method: open the channel.
     * This is only called from AMQConnection.
     * @throws java.io.IOException if any problem is encountered
     */
    public void open() throws IOException {
        // wait for the Channel.OpenOk response, then ignore it
        Channel.OpenOk openOk =
            (Channel.OpenOk) exnWrappingRpc(new Channel.Open(UNSPECIFIED_OUT_OF_BAND)).getMethod();
        Utility.use(openOk);
    }

    /** Returns the current ReturnListener. */
    public ReturnListener getReturnListener() {
        return returnListener;
    }

    /**
     * Sets the current ReturnListener.
     * A null argument is interpreted to mean "do not use a return listener".
     */
    public void setReturnListener(ReturnListener listener) {
        returnListener = listener;
    }

    /** Returns the current {@link FlowListener}. */
    public FlowListener getFlowListener() {
        return flowListener;
    }

    /**
     * Sets the current {@link FlowListener}.
     * A null argument is interpreted to mean "do not use a flow listener".
     */
    public void setFlowListener(FlowListener listener) {
        flowListener = listener;
    }

    /** Returns the current {@link ConfirmListener}. */
    public ConfirmListener getConfirmListener() {
        return confirmListener;
    }

    /**
     * Sets the current {@link ConfirmListener}.
     * A null argument is interpreted to mean "do not use a confirm listener".
     */
    public void setConfirmListener(ConfirmListener listener) {
        confirmListener = listener;
    }

    /** Returns the current default consumer. */
    public Consumer getDefaultConsumer() {
        return defaultConsumer;
    }

    /**
     * Sets the current default consumer.
     * A null argument is interpreted to mean "do not use a default consumer".
     */
    public void setDefaultConsumer(Consumer consumer) {
        defaultConsumer = consumer;
    }

    /**
     * Protected API - sends a ShutdownSignal to all active consumers.
     * @param signal an exception signalling channel shutdown
     */
    public void broadcastShutdownSignal(ShutdownSignalException signal) {
        Map<String, Consumer> snapshotConsumers;
        synchronized (_consumers) {
            snapshotConsumers = new HashMap<String, Consumer>(_consumers);
        }
        this.dispatcher.handleShutdownSignal(snapshotConsumers, signal);
    }

    /**
     * Protected API - overridden to broadcast the signal to all
     * consumers before calling the superclass's method.
     */
    @Override public void processShutdownSignal(ShutdownSignalException signal,
                                                boolean ignoreClosed,
                                                boolean notifyRpc)
    {
        super.processShutdownSignal(signal, ignoreClosed, notifyRpc);
        broadcastShutdownSignal(signal);
    }

    public void releaseChannelNumber() {
        _connection.disconnectChannel(this);
    }

    /**
     * Protected API - Filters the inbound command stream, processing
     * Basic.Deliver, Basic.Return and Channel.Close specially.  If
     * we're in quiescing mode, all inbound commands are ignored,
     * except for Channel.Close and Channel.CloseOk.
     */
    @Override public boolean processAsync(Command command) throws IOException
    {
        // If we are isOpen(), then we process commands normally.
        //
        // If we are not, however, then we are in a quiescing, or
        // shutting-down state as the result of an application
        // decision to close this channel, and we are to discard all
        // incoming commands except for a close and close-ok.

        Method method = command.getMethod();
        // we deal with channel.close in the same way, regardless
        if (method instanceof Channel.Close) {
            asyncShutdown(command);
            return true;
        }

        if (isOpen()) {
            // We're in normal running mode.

            if (method instanceof Basic.Deliver) {
                Basic.Deliver m = (Basic.Deliver) method;

                Consumer callback = _consumers.get(m.getConsumerTag());
                if (callback == null) {
                    if (defaultConsumer == null) {
                        // No handler set. We should blow up as this message
                        // needs acking, just dropping it is not enough. See bug
                        // 22587 for discussion.
                        throw new IllegalStateException("Unsolicited delivery -" +
                                " see Channel.setDefaultConsumer to handle this" +
                                " case.");
                    }
                    else {
                        callback = defaultConsumer;
                    }
                }

<<<<<<< HEAD
                Envelope envelope = new Envelope(m.deliveryTag,
                                                 m.redelivered,
                                                 m.exchange,
                                                 m.routingKey);

                this.dispatcher.handleDelivery(callback,
                        m.consumerTag,
                        envelope,
                        (BasicProperties) command.getContentHeader(),
                        command.getContentBody());

=======
                Envelope envelope = new Envelope(m.getDeliveryTag(),
                                                 m.getRedelivered(),
                                                 m.getExchange(),
                                                 m.getRoutingKey());
                try {
                    callback.handleDelivery(m.getConsumerTag(),
                                            envelope,
                                            (BasicProperties) command.getContentHeader(),
                                            command.getContentBody());
                } catch (Throwable ex) {
                    _connection.getExceptionHandler().handleConsumerException(this,
                                                                              ex,
                                                                              callback,
                                                                              m.getConsumerTag(),
                                                                              "handleDelivery");
                }
>>>>>>> 4e3f3604
                return true;
            } else if (method instanceof Basic.Return) {
                ReturnListener l = getReturnListener();
                if (l != null) {
                    Basic.Return basicReturn = (Basic.Return) method;
                    try {
                        l.handleReturn(basicReturn.getReplyCode(),
                                            basicReturn.getReplyText(),
                                            basicReturn.getExchange(),
                                            basicReturn.getRoutingKey(),
                                            (BasicProperties)
                                            command.getContentHeader(),
                                            command.getContentBody());
                    } catch (Throwable ex) {
                        _connection.getExceptionHandler().handleReturnListenerException(this,
                                                                                        ex);
                    }
                }
                return true;
            } else if (method instanceof Channel.Flow) {
                Channel.Flow channelFlow = (Channel.Flow) method;
                synchronized (_channelMutex) {
                    _blockContent = !channelFlow.getActive();
                    transmit(new Channel.FlowOk(!_blockContent));
                    _channelMutex.notifyAll();
                }
                FlowListener l = getFlowListener();
                if (l != null) {
                    try {
                        l.handleFlow(channelFlow.getActive());
                    } catch (Throwable ex) {
                        _connection.getExceptionHandler().handleFlowListenerException(this, ex);
                    }
                }
                return true;
            } else if (method instanceof Basic.Ack) {
                Basic.Ack ack = (Basic.Ack) method;
                ConfirmListener l = getConfirmListener();
                if (l != null) {
                    try {
                        l.handleAck(ack.getDeliveryTag(), ack.getMultiple());
                    } catch (Throwable ex) {
                        _connection.getExceptionHandler().handleConfirmListenerException(this, ex);
                    }
                }
                return true;
            } else if (method instanceof Basic.Nack) {
                Basic.Nack nack = (Basic.Nack) method;
                ConfirmListener l = getConfirmListener();
                if (l != null) {
                    try {
                        l.handleNack(nack.getDeliveryTag(), nack.getMultiple());
                    } catch (Throwable ex) {
                        _connection.getExceptionHandler().handleConfirmListenerException(this, ex);
                    }
                }
                return true;
            } else if (method instanceof Basic.RecoverOk) {
                for (Consumer callback: _consumers.values()) {
                    this.dispatcher.handleRecoverOk(callback);
                }

                // Unlike all the other cases we still want this RecoverOk to
                // be handled by whichever RPC continuation invoked Recover,
                // so return false
                return false;
            } else if (method instanceof Basic.Cancel) {
                Basic.Cancel m = (Basic.Cancel)method;
                String consumerTag = m.getConsumerTag();
                Consumer callback = _consumers.remove(consumerTag);
                if (callback == null) {
                    callback = defaultConsumer;
                }
                if (callback != null) {
                    try {
                        callback.handleCancel(consumerTag);
                    } catch (Throwable ex) {
                        _connection.getExceptionHandler().handleConsumerException(this,
                                                                                  ex,
                                                                                  callback,
                                                                                  consumerTag,
                                                                                  "handleCancel");
                    }
                }
                return true;
            } else {
                return false;
            }
        } else {
            // We're in quiescing mode == !isOpen()

            if (method instanceof Channel.CloseOk) {
                // We're quiescing, and we see a channel.close-ok:
                // this is our signal to leave quiescing mode and
                // finally shut down for good. Let it be handled as an
                // RPC reply one final time by returning false.
                return false;
            } else {
                // We're quiescing, and this inbound command should be
                // discarded as per spec. "Consume" it by returning
                // true.
                return true;
            }
        }
    }

    private void asyncShutdown(Command command) throws IOException {
        releaseChannelNumber();
        ShutdownSignalException signal = new ShutdownSignalException(false,
                                                                     false,
                                                                     command,
                                                                     this);
        synchronized (_channelMutex) {
            try {
                processShutdownSignal(signal, true, false);
                quiescingTransmit(new Channel.CloseOk());
            } finally {
                notifyOutstandingRpc(signal);
            }
        }
        notifyListeners();
    }

    /** Public API - {@inheritDoc} */
    public void close()
        throws IOException
    {
        close(AMQP.REPLY_SUCCESS, "OK");
    }

    /** Public API - {@inheritDoc} */
    public void close(int closeCode, String closeMessage)
        throws IOException
    {
        close(closeCode, closeMessage, true, null, false);
    }

    /** Public API - {@inheritDoc} */
    public void abort()
        throws IOException
    {
        abort(AMQP.REPLY_SUCCESS, "OK");
    }

    /** Public API - {@inheritDoc} */
    public void abort(int closeCode, String closeMessage)
        throws IOException
    {
        close(closeCode, closeMessage, true, null, true);
    }

    /**
     * Protected API - Close channel with code and message, indicating
     * the source of the closure and a causing exception (null if
     * none).
     */
    public void close(int closeCode,
                      String closeMessage,
                      boolean initiatedByApplication,
                      Throwable cause,
                      boolean abort)
        throws IOException
    {
        // First, notify all our dependents that we are shutting down.
        // This clears isOpen(), so no further work from the
        // application side will be accepted, and any inbound commands
        // will be discarded (unless they're channel.close-oks).
        Channel.Close reason = new Channel.Close(closeCode, closeMessage, 0, 0);
        ShutdownSignalException signal = new ShutdownSignalException(false,
                                                                     initiatedByApplication,
                                                                     reason,
                                                                     this);
        if (cause != null) {
            signal.initCause(cause);
        }

        BlockingRpcContinuation<AMQCommand> k = new SimpleBlockingRpcContinuation();
        boolean notify = false;
        try {
            // Synchronize the block below to avoid race conditions in case
            // connnection wants to send Connection-CloseOK
            synchronized (_channelMutex) {
                processShutdownSignal(signal, !initiatedByApplication, true);
                quiescingRpc(reason, k);
            }

            // Now that we're in quiescing state, channel.close was sent and
            // we wait for the reply. We ignore the result.
            // (It's NOT always close-ok.)
            notify = true;
            k.getReply(-1);
        } catch (TimeoutException ise) {
            // Will never happen since we wait infinitely
        } catch (ShutdownSignalException sse) {
            if (!abort)
                throw sse;
        } catch (IOException ioe) {
            if (!abort)
                throw ioe;
        } finally {
            if (abort || notify) {
                // Now we know everything's been cleaned up and there should
                // be no more surprises arriving on the wire. Release the
                // channel number, and dissociate this ChannelN instance from
                // our connection so that any further frames inbound on this
                // channel can be caught as the errors they are.
                releaseChannelNumber();
                notifyListeners();
            }
        }
    }

    /** Public API - {@inheritDoc} */
    public void basicQos(int prefetchSize, int prefetchCount, boolean global)
	throws IOException
    {
	exnWrappingRpc(new Basic.Qos(prefetchSize, prefetchCount, global));
    }

    /** Public API - {@inheritDoc} */
    public void basicQos(int prefetchCount)
	throws IOException
    {
	basicQos(0, prefetchCount, false);
    }

    /** Public API - {@inheritDoc} */
    public void basicPublish(String exchange, String routingKey,
                             BasicProperties props, byte[] body)
        throws IOException
    {
        basicPublish(exchange, routingKey, false, false, props, body);
    }

    /** Public API - {@inheritDoc} */
    public void basicPublish(String exchange, String routingKey,
                             boolean mandatory, boolean immediate,
                             BasicProperties props, byte[] body)
        throws IOException
    {
        if (nextPublishSeqNo > 0) nextPublishSeqNo++;
        BasicProperties useProps = props;
        if (props == null) {
            useProps = MessageProperties.MINIMAL_BASIC;
        }
        transmit(new AMQCommand(new Basic.Publish(TICKET, exchange, routingKey,
                                                  mandatory, immediate),
                                useProps, body));
    }

    /** Public API - {@inheritDoc} */
    public Exchange.DeclareOk exchangeDeclare(String exchange, String type,
                                              boolean durable, boolean autoDelete,
                                              Map<String, Object> arguments)
        throws IOException
    {
        return exchangeDeclare(exchange, type,
                               durable, autoDelete, false,
                               arguments);
    }

    /** Public API - {@inheritDoc} */
    public Exchange.DeclareOk exchangeDeclare(String exchange, String type,
                                              boolean durable,
                                              boolean autoDelete,
                                              boolean internal,
                                              Map<String, Object> arguments)
            throws IOException
    {
        return (Exchange.DeclareOk)
                exnWrappingRpc(new Exchange.Declare(TICKET, exchange, type,
                                                    false, durable, autoDelete,
                                                    internal, false,
                                                    arguments)).getMethod();
    }

    /** Public API - {@inheritDoc} */
    public Exchange.DeclareOk exchangeDeclare(String exchange, String type,
                                              boolean durable)
        throws IOException
    {
        return exchangeDeclare(exchange, type, durable, false, null);
    }

    /** Public API - {@inheritDoc} */
    public Exchange.DeclareOk exchangeDeclare(String exchange, String type)
        throws IOException
    {
        return exchangeDeclare(exchange, type, false, false, null);
    }

    /** Public API - {@inheritDoc} */
    public Exchange.DeclareOk exchangeDeclarePassive(String exchange)
        throws IOException
    {
        return (Exchange.DeclareOk)
            exnWrappingRpc(new Exchange.Declare(TICKET, exchange, "",
                                                true, false, false,
                                                false, false, null)).getMethod();
    }

    /** Public API - {@inheritDoc} */
    public Exchange.DeleteOk exchangeDelete(String exchange, boolean ifUnused)
        throws IOException
    {
        return (Exchange.DeleteOk)
            exnWrappingRpc(new Exchange.Delete(TICKET, exchange, ifUnused, false)).getMethod();
    }

    /** Public API - {@inheritDoc} */
    public Exchange.DeleteOk exchangeDelete(String exchange)
        throws IOException
    {
        return exchangeDelete(exchange, false);
    }

    /** Public API - {@inheritDoc} */
    public Exchange.BindOk exchangeBind(String destination, String source,
            String routingKey, Map<String, Object> arguments)
            throws IOException {
        return (Exchange.BindOk) exnWrappingRpc(
                new Exchange.Bind(TICKET, destination, source, routingKey,
                        false, arguments)).getMethod();
    }

    /** Public API - {@inheritDoc} */
    public Exchange.BindOk exchangeBind(String destination, String source,
            String routingKey) throws IOException {
        return exchangeBind(destination, source, routingKey, null);
    }

    /** Public API - {@inheritDoc} */
    public Exchange.UnbindOk exchangeUnbind(String destination, String source,
            String routingKey, Map<String, Object> arguments)
            throws IOException {
        return (Exchange.UnbindOk) exnWrappingRpc(
                new Exchange.Unbind(TICKET, destination, source, routingKey,
                        false, arguments)).getMethod();
    }

    /** Public API - {@inheritDoc} */
    public Exchange.UnbindOk exchangeUnbind(String destination, String source,
            String routingKey) throws IOException {
        return exchangeUnbind(destination, source, routingKey, null);
    }

    /** Public API - {@inheritDoc} */
    public Queue.DeclareOk queueDeclare(String queue, boolean durable, boolean exclusive,
                                        boolean autoDelete, Map<String, Object> arguments)
        throws IOException
    {
        return (Queue.DeclareOk)
            exnWrappingRpc(new Queue.Declare(TICKET, queue, false, durable,
                                             exclusive, autoDelete, false, arguments)).getMethod();
    }

    /** Public API - {@inheritDoc} */
    public com.rabbitmq.client.AMQP.Queue.DeclareOk queueDeclare()
        throws IOException
    {
        return queueDeclare("", false, true, true, null);
    }

    /** Public API - {@inheritDoc} */
    public Queue.DeclareOk queueDeclarePassive(String queue)
        throws IOException
    {
        return (Queue.DeclareOk)
            exnWrappingRpc(new Queue.Declare(TICKET, queue, true, false,
                                             true, true, false, null)).getMethod();
    }

    /** Public API - {@inheritDoc} */
    public Queue.DeleteOk queueDelete(String queue, boolean ifUnused, boolean ifEmpty)
        throws IOException
    {
        return (Queue.DeleteOk)
            exnWrappingRpc(new Queue.Delete(TICKET, queue, ifUnused, ifEmpty, false)).getMethod();
    }

    /** Public API - {@inheritDoc} */
    public Queue.DeleteOk queueDelete(String queue)
        throws IOException
    {
        return queueDelete(queue, false, false);
    }

    /** Public API - {@inheritDoc} */
    public Queue.BindOk queueBind(String queue, String exchange,
                                  String routingKey, Map<String, Object> arguments)
        throws IOException
    {
        return (Queue.BindOk)
            exnWrappingRpc(new Queue.Bind(TICKET, queue, exchange, routingKey,
                                          false, arguments)).getMethod();
    }

    /** Public API - {@inheritDoc} */
    public Queue.BindOk queueBind(String queue, String exchange, String routingKey)
        throws IOException
    {

        return queueBind(queue, exchange, routingKey, null);
    }

    /** Public API - {@inheritDoc} */
    public Queue.UnbindOk queueUnbind(String queue, String exchange, String routingKey,
                                      Map<String, Object> arguments)
        throws IOException
    {
        return (Queue.UnbindOk)
            exnWrappingRpc(new Queue.Unbind(TICKET, queue, exchange, routingKey,
                                            arguments)).getMethod();
    }

    /** Public API - {@inheritDoc} */
    public Queue.PurgeOk queuePurge(String queue)
        throws IOException
    {
        return (Queue.PurgeOk)
            exnWrappingRpc(new Queue.Purge(TICKET, queue, false)).getMethod();
    }

    /** Public API - {@inheritDoc} */
    public Queue.UnbindOk queueUnbind(String queue, String exchange, String routingKey)
        throws IOException
    {
        return queueUnbind(queue, exchange, routingKey, null);
    }

    /** Public API - {@inheritDoc} */
    public GetResponse basicGet(String queue, boolean autoAck)
        throws IOException
    {
        AMQCommand replyCommand = exnWrappingRpc(new Basic.Get(TICKET, queue, autoAck));
        Method method = replyCommand.getMethod();

        if (method instanceof Basic.GetOk) {
            Basic.GetOk getOk = (Basic.GetOk)method;
            Envelope envelope = new Envelope(getOk.getDeliveryTag(),
                                             getOk.getRedelivered(),
                                             getOk.getExchange(),
                                             getOk.getRoutingKey());
            BasicProperties props = (BasicProperties)replyCommand.getContentHeader();
            byte[] body = replyCommand.getContentBody();
            int messageCount = getOk.getMessageCount();
            return new GetResponse(envelope, props, body, messageCount);
        } else if (method instanceof Basic.GetEmpty) {
            return null;
        } else {
            throw new UnexpectedMethodError(method);
        }
    }

    /** Public API - {@inheritDoc} */
    public void basicAck(long deliveryTag, boolean multiple)
        throws IOException
    {
        transmit(new Basic.Ack(deliveryTag, multiple));
    }

    /** Public API - {@inheritDoc} */
    public void basicNack(long deliveryTag, boolean multiple, boolean requeue)
        throws IOException
    {
        transmit(new Basic.Nack(deliveryTag, multiple, requeue));
    }

    /** Public API - {@inheritDoc} */
    public void basicReject(long deliveryTag, boolean requeue)
        throws IOException
    {
        transmit(new Basic.Reject(deliveryTag, requeue));
    }

    /** Public API - {@inheritDoc} */
    public String basicConsume(String queue, Consumer callback)
        throws IOException
    {
        return basicConsume(queue, false, callback);
    }

    /** Public API - {@inheritDoc} */
    public String basicConsume(String queue, boolean autoAck, Consumer callback)
        throws IOException
    {
        return basicConsume(queue, autoAck, "", callback);
    }

    /** Public API - {@inheritDoc} */
    public String basicConsume(String queue, boolean autoAck, String consumerTag,
                               Consumer callback)
        throws IOException
    {
        return basicConsume(queue, autoAck, consumerTag, false, false, null, callback);
    }

    /** Public API - {@inheritDoc} */
    public String basicConsume(String queue, boolean autoAck, String consumerTag,
                               boolean noLocal, boolean exclusive, Map<String, Object> arguments,
                               final Consumer callback)
        throws IOException
    {
        BlockingRpcContinuation<String> k = new BlockingRpcContinuation<String>() {
            public String transformReply(AMQCommand replyCommand) {
                String actualConsumerTag = ((Basic.ConsumeOk) replyCommand.getMethod()).getConsumerTag();
                _consumers.put(actualConsumerTag, callback);

                dispatcher.handleConsumeOk(callback, actualConsumerTag);
                return actualConsumerTag;
            }
        };

        rpc(new Basic.Consume(TICKET, queue, consumerTag,
                              noLocal, autoAck, exclusive,
                              false, arguments),
            k);

        try {
            return k.getReply();
        } catch(ShutdownSignalException ex) {
            throw wrap(ex);
        }
    }

    /** Public API - {@inheritDoc} */
    public void basicCancel(final String consumerTag)
        throws IOException
    {
        BlockingRpcContinuation<Consumer> k = new BlockingRpcContinuation<Consumer>() {
            public Consumer transformReply(AMQCommand replyCommand) {
                Basic.CancelOk dummy = (Basic.CancelOk) replyCommand.getMethod();
                Utility.use(dummy);
                Consumer callback = _consumers.remove(consumerTag);
                // We need to call back inside the connection thread
                // in order avoid races with 'deliver' commands
                dispatcher.handleCancelOk(callback, consumerTag);
                return callback;
            }
        };

        rpc(new Basic.Cancel(consumerTag, false), k);

        try {
            Consumer callback = k.getReply();
            Utility.use(callback);
        } catch(ShutdownSignalException ex) {
            throw wrap(ex);
        }
    }


     /** Public API - {@inheritDoc} */
    public Basic.RecoverOk basicRecover()
        throws IOException
    {
        return basicRecover(true);
    }

     /** Public API - {@inheritDoc} */
    public Basic.RecoverOk basicRecover(boolean requeue)
        throws IOException
    {
        return (Basic.RecoverOk) exnWrappingRpc(new Basic.Recover(requeue)).getMethod();
    }


    /** Public API - {@inheritDoc} */
    public void basicRecoverAsync(boolean requeue)
        throws IOException
    {
        transmit(new Basic.RecoverAsync(requeue));
    }

    /** Public API - {@inheritDoc} */
    public Tx.SelectOk txSelect()
        throws IOException
    {
        return (Tx.SelectOk) exnWrappingRpc(new Tx.Select()).getMethod();
    }

    /** Public API - {@inheritDoc} */
    public Tx.CommitOk txCommit()
        throws IOException
    {
        return (Tx.CommitOk) exnWrappingRpc(new Tx.Commit()).getMethod();
    }

    /** Public API - {@inheritDoc} */
    public Tx.RollbackOk txRollback()
        throws IOException
    {
        return (Tx.RollbackOk) exnWrappingRpc(new Tx.Rollback()).getMethod();
    }

    /** Public API - {@inheritDoc} */
    public Confirm.SelectOk confirmSelect()
        throws IOException
    {
        if (nextPublishSeqNo == 0) nextPublishSeqNo = 1;
        return (Confirm.SelectOk)
            exnWrappingRpc(new Confirm.Select(false)).getMethod();

    }

    /** Public API - {@inheritDoc} */
    public Channel.FlowOk flow(final boolean a) throws IOException {
        return (Channel.FlowOk) exnWrappingRpc(new Channel.Flow(a)).getMethod();
    }

    /** Public API - {@inheritDoc} */
    public Channel.FlowOk getFlow() {
        return new Channel.FlowOk(!_blockContent);
    }

    /** Public API - {@inheritDoc} */
    public long getNextPublishSeqNo() {
        return nextPublishSeqNo;
    }

    public void asyncRpc(com.rabbitmq.client.Method method) throws IOException {
        // This cast should eventually go
        transmit((com.rabbitmq.client.impl.Method)method);
    }

    public com.rabbitmq.client.Method rpc(com.rabbitmq.client.Method method) throws IOException {
        return exnWrappingRpc((com.rabbitmq.client.impl.Method)method).getMethod();
    }

}<|MERGE_RESOLUTION|>--- conflicted
+++ resolved
@@ -21,9 +21,11 @@
 import java.util.Collections;
 import java.util.HashMap;
 import java.util.Map;
+import java.util.concurrent.ExecutorService;
 import java.util.concurrent.TimeoutException;
 
 import com.rabbitmq.client.AMQP;
+import com.rabbitmq.client.AMQP.BasicProperties;
 import com.rabbitmq.client.Command;
 import com.rabbitmq.client.ConfirmListener;
 import com.rabbitmq.client.Connection;
@@ -35,7 +37,6 @@
 import com.rabbitmq.client.ReturnListener;
 import com.rabbitmq.client.ShutdownSignalException;
 import com.rabbitmq.client.UnexpectedMethodError;
-import com.rabbitmq.client.AMQP.BasicProperties;
 import com.rabbitmq.client.impl.AMQImpl.Basic;
 import com.rabbitmq.client.impl.AMQImpl.Channel;
 import com.rabbitmq.client.impl.AMQImpl.Confirm;
@@ -43,17 +44,6 @@
 import com.rabbitmq.client.impl.AMQImpl.Queue;
 import com.rabbitmq.client.impl.AMQImpl.Tx;
 import com.rabbitmq.utility.Utility;
-
-<<<<<<< HEAD
-import java.io.IOException;
-import java.util.Collections;
-import java.util.HashMap;
-import java.util.Map;
-import java.util.concurrent.TimeoutException;
-import java.util.concurrent.ExecutorService;
-
-=======
->>>>>>> 4e3f3604
 
 /**
  * Main interface to AMQP protocol functionality. Public API -
@@ -260,28 +250,16 @@
                     }
                 }
 
-<<<<<<< HEAD
-                Envelope envelope = new Envelope(m.deliveryTag,
-                                                 m.redelivered,
-                                                 m.exchange,
-                                                 m.routingKey);
-
-                this.dispatcher.handleDelivery(callback,
-                        m.consumerTag,
-                        envelope,
-                        (BasicProperties) command.getContentHeader(),
-                        command.getContentBody());
-
-=======
                 Envelope envelope = new Envelope(m.getDeliveryTag(),
                                                  m.getRedelivered(),
                                                  m.getExchange(),
                                                  m.getRoutingKey());
                 try {
-                    callback.handleDelivery(m.getConsumerTag(),
-                                            envelope,
-                                            (BasicProperties) command.getContentHeader(),
-                                            command.getContentBody());
+                    this.dispatcher.handleDelivery(callback,
+                                                   m.getConsumerTag(),
+                                                   envelope,
+                                                   (BasicProperties) command.getContentHeader(),
+                                                   command.getContentBody());
                 } catch (Throwable ex) {
                     _connection.getExceptionHandler().handleConsumerException(this,
                                                                               ex,
@@ -289,7 +267,6 @@
                                                                               m.getConsumerTag(),
                                                                               "handleDelivery");
                 }
->>>>>>> 4e3f3604
                 return true;
             } else if (method instanceof Basic.Return) {
                 ReturnListener l = getReturnListener();
