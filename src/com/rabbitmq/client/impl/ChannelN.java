//   The contents of this file are subject to the Mozilla Public License
//   Version 1.1 (the "License"); you may not use this file except in
//   compliance with the License. You may obtain a copy of the License at
//   http://www.mozilla.org/MPL/
//
//   Software distributed under the License is distributed on an "AS IS"
//   basis, WITHOUT WARRANTY OF ANY KIND, either express or implied. See the
//   License for the specific language governing rights and limitations
//   under the License.
//
//   The Original Code is RabbitMQ.
//
//   The Initial Developers of the Original Code are LShift Ltd.,
//   Cohesive Financial Technologies LLC., and Rabbit Technologies Ltd.
//
//   Portions created by LShift Ltd., Cohesive Financial Technologies
//   LLC., and Rabbit Technologies Ltd. are Copyright (C) 2007-2008
//   LShift Ltd., Cohesive Financial Technologies LLC., and Rabbit
//   Technologies Ltd.;
//
//   All Rights Reserved.
//
//   Contributor(s): ______________________________________.
//

package com.rabbitmq.client.impl;

import java.io.IOException;
import java.util.ArrayList;
import java.util.Collections;
import java.util.HashMap;
import java.util.List;
import java.util.Map;
import java.util.concurrent.TimeoutException;

import com.rabbitmq.client.Command;
import com.rabbitmq.client.Connection;
import com.rabbitmq.client.Consumer;
import com.rabbitmq.client.Envelope;
import com.rabbitmq.client.GetResponse;
import com.rabbitmq.client.MessageProperties;
import com.rabbitmq.client.ReturnListener;
import com.rabbitmq.client.ShutdownListener;
import com.rabbitmq.client.ShutdownSignalException;
import com.rabbitmq.client.UnexpectedMethodError;
import com.rabbitmq.client.AMQP.BasicProperties;
import com.rabbitmq.client.impl.AMQImpl.Access;
import com.rabbitmq.client.impl.AMQImpl.Basic;
import com.rabbitmq.client.impl.AMQImpl.Channel;
import com.rabbitmq.client.impl.AMQImpl.Exchange;
import com.rabbitmq.client.impl.AMQImpl.Queue;
import com.rabbitmq.client.impl.AMQImpl.Tx;
import com.rabbitmq.utility.Utility;


/**
 * Main interface to AMQP protocol functionality. Public API -
 * Implementation of all AMQChannels except channel zero.
 * <p>
 * To open a channel,
 * <pre>
 * {@link Connection} conn = ...;
 * {@link ChannelN} ch1 = conn.{@link Connection#createChannel createChannel}(1);
 * ch1.{@link ChannelN#open open}("");
 * int ticket = ch1.{@link ChannelN#accessRequest accessRequest}(realmName);
 * </pre>
 */
public class ChannelN extends AMQChannel implements com.rabbitmq.client.Channel {
    private static final String UNSPECIFIED_OUT_OF_BAND = "";

    public static final int CLOSING_TIMEOUT = 10000; // timeout in milliseconds

    /**
     * Map from consumer tag to {@link Consumer} instance.
     *
     * Note that, in general, this map should ONLY ever be accessed
     * from the connection's reader thread. We go to some pains to
     * ensure this is the case - see the use of
     * BlockingRpcContinuation to inject code into the reader thread
     * in basicConsume and basicCancel.
     */
    public final Map<String, Consumer> _consumers =
        Collections.synchronizedMap(new HashMap<String, Consumer>());

    /** Reference to the currently-active ReturnListener, or null if there is none.
     */
    public volatile ReturnListener returnListener = null;
    
    /** Shutdown listeners fired when closing the channel */
    public final List<ShutdownListener> listeners =
    	Collections.synchronizedList(new ArrayList<ShutdownListener>());

    /**
     * Construct a new channel on the given connection with the given
     * channel number. Usually not called directly - call
     * Connection.createChannel instead.
     * @see Connection#createChannel
     * @param connection The connection associated with this channel
     * @param channelNumber The channel number to be associated with this channel
     */
    public ChannelN(AMQConnection connection, int channelNumber) {
        super(connection, channelNumber);
    }

    /**
     * Package method: open the channel.
     * This is only called from AMQConnection.
     * @throws java.io.IOException if any problem is encountered
     */
    public void open() throws IOException {
        // wait for the Channel.OpenOk response, then ignore it
        Channel.OpenOk openOk =
            (Channel.OpenOk) exnWrappingRpc(new Channel.Open(UNSPECIFIED_OUT_OF_BAND)).getMethod();
        Utility.use(openOk);
    }

    /** Returns the current ReturnListener. */
    public ReturnListener getReturnListener() {
        return returnListener;
    }

    /**
     * Sets the current ReturnListener.
     * A null argument is interpreted to mean "do not use a return listener".
     */
    public void setReturnListener(ReturnListener listener) {
        returnListener = listener;
    }

    /**
     * Protected API - sends a ShutdownSignal to all active consumers.
     * @param signal an exception signalling channel shutdown
     */
    public void broadcastShutdownSignal(ShutdownSignalException signal) {
        Map<String, Consumer> snapshotConsumers;
        synchronized (_consumers) {
            snapshotConsumers = new HashMap<String, Consumer>(_consumers);
        }
        for (Map.Entry<String,Consumer> entry: snapshotConsumers.entrySet()) {
            Consumer callback = entry.getValue();
            try {
                callback.handleShutdownSignal(entry.getKey(), signal);
            } catch (Throwable ex) {
                _connection.getExceptionHandler().handleConsumerException(this,
                                                                          ex,
                                                                          callback,
                                                                          entry.getKey(),
                                                                          "handleShutdownSignal");
            }
        }
    }

    /**
     * Protected API - overridden to broadcast the signal to all
     * consumers before calling the superclass's method.
     */
    @Override public void processShutdownSignal(ShutdownSignalException signal) {
        super.processShutdownSignal(signal);
        broadcastShutdownSignal(signal);
    }

    public void releaseChannelNumber() {
        _connection.disconnectChannel(_channelNumber);
    }

    /**
     * Protected API - Filters the inbound command stream, processing
     * Basic.Deliver, Basic.Return and Channel.Close specially.
     */
    @Override public boolean processAsync(Command command) throws IOException
    {
        // If we are isOpen(), then we process commands normally.
        //
        // If we are not, however, then we are in a quiescing, or
        // shutting-down state as the result of an application
        // decision to close this channel, and we are to discard all
        // incoming commands except for a close-ok.

        Method method = command.getMethod();
        if (isOpen()) {
            // We're in normal running mode.

            if (method instanceof Basic.Deliver) {
                Basic.Deliver m = (Basic.Deliver) method;

                Consumer callback = _consumers.get(m.consumerTag);
                if (callback == null) {
                    // FIXME: what to do when we get such an unsolicited delivery?
                    throw new UnsupportedOperationException("FIXME unsolicited delivery");
                }

                Envelope envelope = new Envelope(m.deliveryTag,
                                                 m.redelivered,
                                                 m.exchange,
                                                 m.routingKey);
                try {
                    callback.handleDelivery(m.consumerTag,
                                            envelope,
                                            (BasicProperties) command.getContentHeader(),
                                            command.getContentBody());
                } catch (Throwable ex) {
                    _connection.getExceptionHandler().handleConsumerException(this,
                                                                              ex,
                                                                              callback,
                                                                              m.consumerTag,
                                                                              "handleDelivery");
                }
                return true;
            } else if (method instanceof Basic.Return) {
                ReturnListener l = getReturnListener();
                if (l != null) {
                    Basic.Return basicReturn = (Basic.Return) method;
                    try {
                        l.handleBasicReturn(basicReturn.replyCode,
                                            basicReturn.replyText,
                                            basicReturn.exchange,
                                            basicReturn.routingKey,
                                            (BasicProperties)
                                            command.getContentHeader(),
                                            command.getContentBody());
                    } catch (Throwable ex) {
                        _connection.getExceptionHandler().handleReturnListenerException(this,
                                                                                        ex);
                    }
                }
                return true;
            } else if (method instanceof Channel.Close) {
                releaseChannelNumber();
                ShutdownSignalException signal = new ShutdownSignalException(false,
                                                                             false,
                                                                             command);
                processShutdownSignal(signal);
<<<<<<< HEAD
                transmit(new Channel.CloseOk());
=======
>>>>>>> c60e2e9c
                notifyListeners();
                return true;
            } else {
                return false;
            }
        } else {
            // We're in quiescing mode.

            if (method instanceof Channel.CloseOk) {
                // We're quiescing, and we see a channel.close-ok:
                // this is our signal to leave quiescing mode and
                // finally shut down for good. Let it be handled as an
                // RPC reply one final time by returning false.
                return false;
            } else {
                // We're quiescing, and this inbound command should be
                // discarded as per spec. "Consume" it by returning
                // true.
                return true;
            }
        }
    }

    /**
     * Public API - closes this channel with the given code and message
     */
    public void close(int closeCode, String closeMessage)
        throws IOException
    {
        close(closeCode, closeMessage, true, null);
    }

    /**
     * Protected API - close channel with code and message, indicating
     * the source of the closure and a causing exception (null if
     * none)
     */
    public void close(int closeCode,
                      String closeMessage,
                      boolean initiatedByApplication,
                      Throwable cause)
        throws IOException
    {
        // First, notify all our dependents that we are shutting down.
        // This clears _isOpen, so no further work from the
        // application side will be accepted, and any inbound commands
        // will be discarded (unless they're channel.close-oks).
        Channel.Close reason = new Channel.Close(closeCode, closeMessage, 0, 0);
        ShutdownSignalException signal = new ShutdownSignalException(false,
                                                                     initiatedByApplication,
                                                                     reason);
        if (cause != null) {
            signal.initCause(cause);
        }

        processShutdownSignal(signal);
        
        // Now that we're in quiescing state, send channel.close and
        // wait for the reply. Note that we can't use regular old rpc
        // or exnWrappingRpc here, since _isOpen is false. We use
        // quiescingRpc instead. We ignore the result. (It's always
        // close-ok.)
        try {
            quiescingRpc(reason,
                         CLOSING_TIMEOUT,
                         new AMQCommand(new Channel.CloseOk()));
        } catch (TimeoutException ise) {
        	// FIXME: propagate it to the user
        } catch (ShutdownSignalException sse) {
            // Ignore.
        }

        // Now we know everything's been cleaned up and there should
        // be no more surprises arriving on the wire. Release the
        // channel number, and dissociate this ChannelN instance from
        // our connection so that any further frames inbound on this
        // channel can be caught as the errors they are.
        releaseChannelNumber();
        notifyListeners();
<<<<<<< HEAD
    }
    
    /**
     * Private API - notify the listeners attached to this channel
     * @see com.rabbitmq.client.ShutdownListener
     */
    public void notifyListeners()
    {
        synchronized(listeners) {
            for (ShutdownListener l: listeners)
                l.service(getCloseReason());
        }
=======
>>>>>>> c60e2e9c
    }

    /**
     * Public API - Request an access ticket for the named realm
     *
     * For compatibility reasons it is possible to suppress the
     * sending of the request with {@link com.rabbitmq.client.ConnectionParameters#setSuppressAccessRequest(boolean)}
     * @see com.rabbitmq.client.AMQP.Access.Request
     */
    public int accessRequest(String realm)
        throws IOException
    {
        return accessRequest(realm, false, true, true, true, true);
    }

    /**
     * Public API - Request an access ticket for the named realm and
     * the given role and exclusivity flags
     *
     * For compatibility reasons it is possible to suppress the
     * sending of the request with {@link com.rabbitmq.client.ConnectionParameters#setSuppressAccessRequest(boolean)}
     * @see com.rabbitmq.client.AMQP.Access.Request
     */
    public int accessRequest(String realm,
                             boolean exclusive,
                             boolean passive,
                             boolean active,
                             boolean write,
                             boolean read)
        throws IOException
    {
        return getConnection().getParameters().getSuppressAccessRequest() ?
            0 :
            ((Access.RequestOk) exnWrappingRpc(new Access.Request(realm,
                                                                  exclusive,
                                                                  passive,
                                                                  active,
                                                                  write,
                                                                  read)).getMethod())
            .ticket;
    }

    /**
     * Public API - Publish a message with both "mandatory" and
     * "immediate" flags set to false
     * @see com.rabbitmq.client.AMQP.Basic.Publish
     */
    public void basicPublish(int ticket, String exchange, String routingKey,
                             BasicProperties props, byte[] body)
        throws IOException
    {
        basicPublish(ticket, exchange, routingKey, false, false, props, body);
    }

    /**
     * Public API - Publish a message
     * @see com.rabbitmq.client.AMQP.Basic.Publish
     */
    public void basicPublish(int ticket, String exchange, String routingKey,
                             boolean mandatory, boolean immediate,
                             BasicProperties props, byte[] body)
        throws IOException
    {
        BasicProperties useProps = props;
        if (props == null) {
            useProps = MessageProperties.MINIMAL_BASIC;
        }
        Basic.Publish publish = new Basic.Publish(ticket, exchange, routingKey,
                                                          mandatory, immediate);
        AMQCommand command = new AMQCommand(publish, useProps, body);
        ensureIsOpen();
        command.transmit(this);
    }

    /**
     * Public API - Declare an exchange
     * @see com.rabbitmq.client.AMQP.Exchange.Declare
     * @see com.rabbitmq.client.AMQP.Exchange.DeclareOk
     */
    public Exchange.DeclareOk exchangeDeclare(int ticket, String exchange, String type,
                                              boolean passive, boolean durable,
                                              boolean autoDelete, Map<String, Object> arguments)
        throws IOException
    {
        return (Exchange.DeclareOk)
            exnWrappingRpc(new Exchange.Declare(ticket, exchange, type,
                                                passive, durable, autoDelete,
                                                false, false, arguments)).getMethod();
    }

    /**
     * Public API - Actively declare a non-autodelete exchange with no extra arguments
     * @see com.rabbitmq.client.AMQP.Exchange.Declare
     * @see com.rabbitmq.client.AMQP.Exchange.DeclareOk
     */
    public Exchange.DeclareOk exchangeDeclare(int ticket, String exchange, String type,
                                              boolean durable)
        throws IOException
    {
        return exchangeDeclare(ticket, exchange, type, false, durable, false, null);
    }

    /**
     * Public API - Actively declare a non-autodelete, non-durable exchange with no extra arguments
     * @see com.rabbitmq.client.AMQP.Exchange.Declare
     * @see com.rabbitmq.client.AMQP.Exchange.DeclareOk
     */
    public Exchange.DeclareOk exchangeDeclare(int ticket, String exchange, String type)
        throws IOException
    {
        return exchangeDeclare(ticket, exchange, type, false, false, false, null);
    }

    /**
     * Public API - Delete an exchange
     * @see com.rabbitmq.client.AMQP.Exchange.Delete
     * @see com.rabbitmq.client.AMQP.Exchange.DeleteOk
     */
    public Exchange.DeleteOk exchangeDelete(int ticket, String exchange, boolean ifUnused)
        throws IOException
    {
        return (Exchange.DeleteOk)
	        exnWrappingRpc(new Exchange.Delete(ticket, exchange, ifUnused, false)).getMethod();
    }

    /**
     * Public API - Delete an exchange, without regard for whether it is in use or not
     * @see com.rabbitmq.client.AMQP.Exchange.Delete
     * @see com.rabbitmq.client.AMQP.Exchange.DeleteOk
     */
    public Exchange.DeleteOk exchangeDelete(int ticket, String exchange)
        throws IOException
    {
        return exchangeDelete(ticket, exchange, false);
    }

    /**
     * Public API - Declare a queue
     * @see com.rabbitmq.client.AMQP.Queue.Declare
     * @see com.rabbitmq.client.AMQP.Queue.DeclareOk
     */
    public Queue.DeclareOk queueDeclare(int ticket, String queue, boolean passive,
                                        boolean durable, boolean exclusive,
                                        boolean autoDelete, Map<String, Object> arguments)
        throws IOException
    {
        return (Queue.DeclareOk)
            exnWrappingRpc(new Queue.Declare(ticket, queue, passive, durable,
                                             exclusive, autoDelete, false, arguments)).getMethod();
    }

    /**
     * Public API - Actively declare a non-exclusive, non-autodelete queue
     * @see com.rabbitmq.client.AMQP.Queue.Declare
     * @see com.rabbitmq.client.AMQP.Queue.DeclareOk
     */
    public Queue.DeclareOk queueDeclare(int ticket, String queue, boolean durable)
        throws IOException
    {
        return queueDeclare(ticket, queue, false, durable, false, false, null);
    }

    /**
     * Public API - Actively declare a non-exclusive, non-autodelete, non-durable queue
     * @see com.rabbitmq.client.AMQP.Queue.Declare
     * @see com.rabbitmq.client.AMQP.Queue.DeclareOk
     */
    public Queue.DeclareOk queueDeclare(int ticket, String queue)
        throws IOException
    {
        return queueDeclare(ticket, queue, false, false, false, false, null);
    }

    /**
     * Public API - Actively declare a server-named exclusive,
     * autodelete, non-durable queue. The name of the new queue is
     * held in the "queue" field of the {@link com.rabbitmq.client.AMQP.Queue.DeclareOk}
     * result.
     * @see com.rabbitmq.client.AMQP.Queue.Declare
     * @see com.rabbitmq.client.AMQP.Queue.DeclareOk
     */
    public com.rabbitmq.client.AMQP.Queue.DeclareOk queueDeclare(int ticket)
        throws IOException
    {
        return queueDeclare(ticket, "", false, false, true, true, null);
    }

    /**
     * Public API - Delete a queue
     * @see com.rabbitmq.client.AMQP.Queue.Delete
     * @see com.rabbitmq.client.AMQP.Queue.DeleteOk
     */
    public Queue.DeleteOk queueDelete(int ticket, String queue, boolean ifUnused, boolean ifEmpty)
        throws IOException
    {
        return (Queue.DeleteOk)
	        exnWrappingRpc(new Queue.Delete(ticket, queue, ifUnused, ifEmpty, false)).getMethod();
    }

    /**
     * Public API - Delete a queue, without regard for whether it is in use or has messages on it
     * @see com.rabbitmq.client.AMQP.Queue.Delete
     * @see com.rabbitmq.client.AMQP.Queue.DeleteOk
     */
    public Queue.DeleteOk queueDelete(int ticket, String queue)
	throws IOException
    {
        return queueDelete(ticket, queue, false, false);
    }

    /**
     * Public API - Bind a queue to an exchange.
     * @see com.rabbitmq.client.AMQP.Queue.Bind
     * @see com.rabbitmq.client.AMQP.Queue.BindOk
     */
    public Queue.BindOk queueBind(int ticket, String queue, String exchange,
                                  String routingKey, Map<String, Object> arguments)
        throws IOException
    {
        return (Queue.BindOk)
            exnWrappingRpc(new Queue.Bind(ticket, queue, exchange, routingKey,
                                          false, arguments)).getMethod();
    }

    /**
     * Public API - Bind a queue to an exchange, with no extra arguments.
     * @see com.rabbitmq.client.AMQP.Queue.Bind
     * @see com.rabbitmq.client.AMQP.Queue.BindOk
     */
    public Queue.BindOk queueBind(int ticket, String queue, String exchange, String routingKey)
        throws IOException
    {
        return queueBind(ticket, queue, exchange, routingKey, null);
    }

    /**
     * Public API - Retrieve a message from a queue using {@link com.rabbitmq.client.AMQP.Basic.Get}
     * @see com.rabbitmq.client.AMQP.Basic.Get
     * @see com.rabbitmq.client.AMQP.Basic.GetOk
     * @see com.rabbitmq.client.AMQP.Basic.GetEmpty
     */
    public GetResponse basicGet(int ticket, String queue, boolean noAck)
        throws IOException
    {
        AMQCommand replyCommand = exnWrappingRpc(new Basic.Get(ticket, queue, noAck));
        Method method = replyCommand.getMethod();

        if (method instanceof Basic.GetOk) {
            Basic.GetOk getOk = (Basic.GetOk)method;
            Envelope envelope = new Envelope(getOk.deliveryTag,
                                             getOk.redelivered,
                                             getOk.exchange,
                                             getOk.routingKey);
            BasicProperties props = (BasicProperties)replyCommand.getContentHeader();
            byte[] body = replyCommand.getContentBody();
            int messageCount = getOk.messageCount;
            return new GetResponse(envelope, props, body, messageCount);
        } else if (method instanceof Basic.GetEmpty) {
            return null;
        } else {
            throw new UnexpectedMethodError(method);
        }
    }

    /**
     * Public API - Acknowledge one or several received
     * messages. Supply the deliveryTag from the {@link com.rabbitmq.client.AMQP.Basic.GetOk}
     * or {@link com.rabbitmq.client.AMQP.Basic.Deliver} method
     * containing the received message being acknowledged.
     * @see com.rabbitmq.client.AMQP.Basic.Ack
     */
    public void basicAck(long deliveryTag, boolean multiple)
        throws IOException
    {
        transmit(new Basic.Ack(deliveryTag, multiple));
    }

    /**
     * Public API - Start a non-nolocal, non-exclusive consumer, with
     * explicit acknowledgements required and a server-generated consumerTag.
     * @return the consumerTag generated by the server
     * @see com.rabbitmq.client.AMQP.Basic.Consume
     * @see com.rabbitmq.client.AMQP.Basic.ConsumeOk
     * @see #basicAck
     * @see #basicConsume(int,String,boolean,String,boolean,boolean,Consumer)
     */
    public String basicConsume(int ticket, String queue, Consumer callback)
        throws IOException
    {
        return basicConsume(ticket, queue, false, callback);
    }

    /**
     * Public API - Start a non-nolocal, non-exclusive consumer, with a server-generated consumerTag.
     * @return the consumerTag generated by the server
     * @see com.rabbitmq.client.AMQP.Basic.Consume
     * @see com.rabbitmq.client.AMQP.Basic.ConsumeOk
     * @see #basicConsume(int,String,boolean,String,boolean,boolean,Consumer)
     */
    public String basicConsume(int ticket, String queue, boolean noAck, Consumer callback)
        throws IOException
    {
        return basicConsume(ticket, queue, noAck, "", callback);
    }

    /**
     * Public API - Start a non-nolocal, non-exclusive consumer.
     * @return the consumerTag associated with the new consumer
     * @see com.rabbitmq.client.AMQP.Basic.Consume
     * @see com.rabbitmq.client.AMQP.Basic.ConsumeOk
     * @see #basicConsume(int,String,boolean,String,boolean,boolean,Consumer)
     */
    public String basicConsume(int ticket, String queue, boolean noAck, String consumerTag,
                               Consumer callback)
        throws IOException
    {
        return basicConsume(ticket, queue, noAck, consumerTag, false, false, callback);
    }

    /**
     * Public API - Start a consumer. Calls the consumer's {@link Consumer#handleConsumeOk}
     * method before returning.
     * @see com.rabbitmq.client.AMQP.Basic.Consume
     * @see com.rabbitmq.client.AMQP.Basic.ConsumeOk
     * @return the consumerTag associated with the new consumer
     */
    public String basicConsume(int ticket, String queue, boolean noAck, String consumerTag,
                               boolean noLocal, boolean exclusive,
                               final Consumer callback)
        throws IOException
    {
        BlockingRpcContinuation<String> k = new BlockingRpcContinuation<String>() {
            public String transformReply(AMQCommand replyCommand) {
                String actualConsumerTag = ((Basic.ConsumeOk) replyCommand.getMethod()).consumerTag;
                _consumers.put(actualConsumerTag, callback);
                // We need to call back inside the connection thread
                // in order avoid races with 'deliver' commands
                try {
                    callback.handleConsumeOk(actualConsumerTag);
                } catch (Throwable ex) {
                    _connection.getExceptionHandler().handleConsumerException(ChannelN.this,
                                                                              ex,
                                                                              callback,
                                                                              actualConsumerTag,
                                                                              "handleConsumeOk");
                }
                return actualConsumerTag;
            }
        };

        rpc(new Basic.Consume(ticket, queue, consumerTag,
                              noLocal, noAck, exclusive,
                              false),
            k);

        try {
            return k.getReply();
        } catch(ShutdownSignalException ex) {
            throw wrap(ex);
        }
    }

    /**
     * Public API - Cancel a consumer. Calls the consumer's {@link Consumer#handleCancelOk}
     * method before returning.
     * @see com.rabbitmq.client.AMQP.Basic.Cancel
     * @see com.rabbitmq.client.AMQP.Basic.CancelOk
     */
    public void basicCancel(final String consumerTag)
        throws IOException
    {
        BlockingRpcContinuation<Consumer> k = new BlockingRpcContinuation<Consumer>() {
            public Consumer transformReply(AMQCommand replyCommand) {
                Basic.CancelOk dummy = (Basic.CancelOk) replyCommand.getMethod();
                Utility.use(dummy);
                Consumer callback = _consumers.remove(consumerTag);
                // We need to call back inside the connection thread
                // in order avoid races with 'deliver' commands
                try {
                    callback.handleCancelOk(consumerTag);
                } catch (Throwable ex) {
                    _connection.getExceptionHandler().handleConsumerException(ChannelN.this,
                                                                              ex,
                                                                              callback,
                                                                              consumerTag,
                                                                              "handleCancelOk");
                }
                return callback;
            }
        };

        rpc(new Basic.Cancel(consumerTag, false), k);

        try {
            Consumer callback = k.getReply();
            Utility.use(callback);
        } catch(ShutdownSignalException ex) {
            throw wrap(ex);
        }
    }

    /**
     * Public API - Enables TX mode on this channel.
     * @see com.rabbitmq.client.AMQP.Tx.Select
     * @see com.rabbitmq.client.AMQP.Tx.SelectOk
     */
    public Tx.SelectOk txSelect()
	    throws IOException
    {
        return (Tx.SelectOk) exnWrappingRpc(new Tx.Select()).getMethod();
    }

    /**
     * Public API - Commits a TX transaction on this channel.
     * @see com.rabbitmq.client.AMQP.Tx.Commit
     * @see com.rabbitmq.client.AMQP.Tx.CommitOk
     */
    public Tx.CommitOk txCommit()
	    throws IOException
    {
        return (Tx.CommitOk) exnWrappingRpc(new Tx.Commit()).getMethod();
    }

    /**
     * Public API - Rolls back a TX transaction on this channel.
     * @see com.rabbitmq.client.AMQP.Tx.Rollback
     * @see com.rabbitmq.client.AMQP.Tx.RollbackOk
     */
    public Tx.RollbackOk txRollback()
	    throws IOException
    {
        return (Tx.RollbackOk) exnWrappingRpc(new Tx.Rollback()).getMethod();
    }

    /**
     * Public API - Add shutdown listener on this channel
     * @see com.rabbitmq.client.Channel#addShutdownListener(ShutdownListener)
     */
	public void addShutdownListener(ShutdownListener listener)
	{
    	
    	boolean closed = false;
    	synchronized(listeners) {
    		closed = !isOpen();
    		listeners.add(listener);
    	}
    	if (closed)
    		listener.service(getCloseReason());		
	}
    
    /**
     * Public API - Remove shutdown listener for this channel
     * Removing only the first found object
     * @see com.rabbitmq.client.Channel#removeShutdownListener(ShutdownListener)
     */   
    public void removeShutdownListener(ShutdownListener listener)
    {
    	synchronized(listeners) {
    		listeners.remove(listener);
    	}
    }

    /**
     * Public API - Get the shutdown reason object
     * @see com.rabbitmq.client.Channel#getCloseReason()
     */
    public ShutdownSignalException getCloseReason()
	{
		return super.getCloseReason();
	}
}<|MERGE_RESOLUTION|>--- conflicted
+++ resolved
@@ -26,10 +26,8 @@
 package com.rabbitmq.client.impl;
 
 import java.io.IOException;
-import java.util.ArrayList;
 import java.util.Collections;
 import java.util.HashMap;
-import java.util.List;
 import java.util.Map;
 import java.util.concurrent.TimeoutException;
 
@@ -40,7 +38,6 @@
 import com.rabbitmq.client.GetResponse;
 import com.rabbitmq.client.MessageProperties;
 import com.rabbitmq.client.ReturnListener;
-import com.rabbitmq.client.ShutdownListener;
 import com.rabbitmq.client.ShutdownSignalException;
 import com.rabbitmq.client.UnexpectedMethodError;
 import com.rabbitmq.client.AMQP.BasicProperties;
@@ -85,10 +82,6 @@
     /** Reference to the currently-active ReturnListener, or null if there is none.
      */
     public volatile ReturnListener returnListener = null;
-    
-    /** Shutdown listeners fired when closing the channel */
-    public final List<ShutdownListener> listeners =
-    	Collections.synchronizedList(new ArrayList<ShutdownListener>());
 
     /**
      * Construct a new channel on the given connection with the given
@@ -230,10 +223,7 @@
                                                                              false,
                                                                              command);
                 processShutdownSignal(signal);
-<<<<<<< HEAD
                 transmit(new Channel.CloseOk());
-=======
->>>>>>> c60e2e9c
                 notifyListeners();
                 return true;
             } else {
@@ -288,9 +278,8 @@
         if (cause != null) {
             signal.initCause(cause);
         }
-
         processShutdownSignal(signal);
-        
+
         // Now that we're in quiescing state, send channel.close and
         // wait for the reply. Note that we can't use regular old rpc
         // or exnWrappingRpc here, since _isOpen is false. We use
@@ -313,21 +302,6 @@
         // channel can be caught as the errors they are.
         releaseChannelNumber();
         notifyListeners();
-<<<<<<< HEAD
-    }
-    
-    /**
-     * Private API - notify the listeners attached to this channel
-     * @see com.rabbitmq.client.ShutdownListener
-     */
-    public void notifyListeners()
-    {
-        synchronized(listeners) {
-            for (ShutdownListener l: listeners)
-                l.service(getCloseReason());
-        }
-=======
->>>>>>> c60e2e9c
     }
 
     /**
@@ -761,41 +735,4 @@
     {
         return (Tx.RollbackOk) exnWrappingRpc(new Tx.Rollback()).getMethod();
     }
-
-    /**
-     * Public API - Add shutdown listener on this channel
-     * @see com.rabbitmq.client.Channel#addShutdownListener(ShutdownListener)
-     */
-	public void addShutdownListener(ShutdownListener listener)
-	{
-    	
-    	boolean closed = false;
-    	synchronized(listeners) {
-    		closed = !isOpen();
-    		listeners.add(listener);
-    	}
-    	if (closed)
-    		listener.service(getCloseReason());		
-	}
-    
-    /**
-     * Public API - Remove shutdown listener for this channel
-     * Removing only the first found object
-     * @see com.rabbitmq.client.Channel#removeShutdownListener(ShutdownListener)
-     */   
-    public void removeShutdownListener(ShutdownListener listener)
-    {
-    	synchronized(listeners) {
-    		listeners.remove(listener);
-    	}
-    }
-
-    /**
-     * Public API - Get the shutdown reason object
-     * @see com.rabbitmq.client.Channel#getCloseReason()
-     */
-    public ShutdownSignalException getCloseReason()
-	{
-		return super.getCloseReason();
-	}
 }