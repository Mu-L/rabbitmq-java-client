--- conflicted
+++ resolved
@@ -309,11 +309,7 @@
         // still in generated code; just pass a dummy value here
         Method res = _channel0.exnWrappingRpc(new AMQImpl.Connection.Open(_virtualHost,
                                                                           "",
-<<<<<<< HEAD
-                                                                          true)).getMethod();
-=======
                                                                           false)).getMethod();
->>>>>>> aca1b1fc
         return;
     }
 
