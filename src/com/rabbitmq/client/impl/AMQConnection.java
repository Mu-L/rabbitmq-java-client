//   The contents of this file are subject to the Mozilla Public License
//   Version 1.1 (the "License"); you may not use this file except in
//   compliance with the License. You may obtain a copy of the License at
//   http://www.mozilla.org/MPL/
//
//   Software distributed under the License is distributed on an "AS IS"
//   basis, WITHOUT WARRANTY OF ANY KIND, either express or implied. See the
//   License for the specific language governing rights and limitations
//   under the License.
//
//   The Original Code is RabbitMQ.
//
//   The Initial Developers of the Original Code are LShift Ltd,
//   Cohesive Financial Technologies LLC, and Rabbit Technologies Ltd.
//
//   Portions created before 22-Nov-2008 00:00:00 GMT by LShift Ltd,
//   Cohesive Financial Technologies LLC, or Rabbit Technologies Ltd
//   are Copyright (C) 2007-2008 LShift Ltd, Cohesive Financial
//   Technologies LLC, and Rabbit Technologies Ltd.
//
//   Portions created by LShift Ltd are Copyright (C) 2007-2010 LShift
//   Ltd. Portions created by Cohesive Financial Technologies LLC are
//   Copyright (C) 2007-2010 Cohesive Financial Technologies
//   LLC. Portions created by Rabbit Technologies Ltd are Copyright
//   (C) 2007-2010 Rabbit Technologies Ltd.
//
//   All Rights Reserved.
//
//   Contributor(s): ______________________________________.
//

package com.rabbitmq.client.impl;

import java.io.EOFException;
import java.io.IOException;
import java.net.SocketException;
import java.util.Map;
import java.util.HashMap;
import java.util.concurrent.TimeoutException;

import com.rabbitmq.client.AMQP;
import com.rabbitmq.client.Address;
import com.rabbitmq.client.AlreadyClosedException;
import com.rabbitmq.client.Channel;
import com.rabbitmq.client.Command;
import com.rabbitmq.client.Connection;
import com.rabbitmq.client.ConnectionFactory;
import com.rabbitmq.client.MissedHeartbeatException;
import com.rabbitmq.client.ShutdownSignalException;
import com.rabbitmq.utility.BlockingCell;
import com.rabbitmq.utility.Utility;

/**
 * Concrete class representing and managing an AMQP connection to a broker.
 * <p>
 * To connect to a broker,
 *
 * <pre>
 * AMQConnection conn = new AMQConnection(hostName, portNumber);
 * conn.open(username, portNumber, virtualHost);
 * </pre>
 *
 * <pre>
 * ChannelN ch1 = conn.createChannel(1);
 * ch1.open(&quot;&quot;);
 * </pre>
 */
public class AMQConnection extends ShutdownNotifierComponent implements Connection {
    /** Timeout used while waiting for AMQP handshaking to complete (milliseconds) */
    public static final int HANDSHAKE_TIMEOUT = 10000;

    /** Timeout used while waiting for a connection.close-ok (milliseconds) */
    public static final int CONNECTION_CLOSING_TIMEOUT = 10000;

    /**
     * Retrieve a copy of the default table of client properties that
     * will be sent to the server during connection startup. This
     * method is called when each new ConnectionFactory instance is
     * constructed.
     * @return a map of client properties
     * @see Connection.getClientProperties()
     */
    public static Map<String, Object> defaultClientProperties() {
        return Frame.buildTable(new Object[] {
                "product", LongStringHelper.asLongString("RabbitMQ"),
                "version", LongStringHelper.asLongString(ClientVersion.VERSION),
                "platform", LongStringHelper.asLongString("Java"),
                "copyright", LongStringHelper.asLongString(
                    "Copyright (C) 2007-2008 LShift Ltd., " +
                    "Cohesive Financial Technologies LLC., " +
                    "and Rabbit Technologies Ltd."),
                "information", LongStringHelper.asLongString(
                    "Licensed under the MPL. See http://www.rabbitmq.com/")
            });
    }

    private static final Version clientVersion =
        new Version(AMQP.PROTOCOL.MAJOR, AMQP.PROTOCOL.MINOR);

    /** Initialization parameters */
    private final ConnectionFactory factory;

    /** The special channel 0 */
    private final AMQChannel _channel0 = new AMQChannel(this, 0) {
            @Override public boolean processAsync(Command c) throws IOException {
                return _connection.processControlCommand(c);
            }
        };

    /** Object that manages a set of channels */
    public ChannelManager _channelManager = new ChannelManager(0);

    /** Frame source/sink */
    private final FrameHandler _frameHandler;

    /** Flag controlling the main driver loop's termination */
    private volatile boolean _running = false;

    /** Maximum frame length, or zero if no limit is set */
    private int _frameMax;

    /** Handler for (otherwise-unhandled) exceptions that crop up in the mainloop. */
    private final ExceptionHandler _exceptionHandler;

    /**
     * Object used for blocking main application thread when doing all the necessary
     * connection shutdown operations
     */
    private BlockingCell<Object> _appContinuation = new BlockingCell<Object>();

    /** Flag indicating whether the client received Connection.Close message from the broker */
    private boolean _brokerInitiatedShutdown = false;

    /**
     * Protected API - respond, in the driver thread, to a ShutdownSignal.
     * @param channelNumber the number of the channel to disconnect
     */
    public final void disconnectChannel(ChannelN channel) {
        _channelManager.disconnectChannel(channel);
    }

    public void ensureIsOpen()
        throws AlreadyClosedException
    {
        if (!isOpen()) {
            throw new AlreadyClosedException("Attempt to use closed connection", this);
        }
    }

    /**
     * Timestamp of last time we wrote a frame - used for deciding when to
     * send a heartbeat
     */
    private volatile long _lastActivityTime = Long.MAX_VALUE;

    /**
     * Count of socket-timeouts that have happened without any incoming frames
     */
    private int _missedHeartbeats;

    /**
     * Currently-configured heartbeat interval, in seconds. 0 meaning none.
     */
    private int _heartbeat;

<<<<<<< HEAD
=======
    /** Hosts retrieved from the connection.open-ok */
    private Address[] _knownHosts;

    private final String _username, _password, _virtualHost;
    private final int _requestedChannelMax, _requestedFrameMax, _requestedHeartbeat;
    private final Map<String, Object> _clientProperties;

    /** Saved server properties field from connection.start */
    public Map<String, Object> _serverProperties;

>>>>>>> b1477167
    /** {@inheritDoc} */
    public String getHost() {
        return _frameHandler.getHost();
    }

    /** {@inheritDoc} */
    public int getPort() {
        return _frameHandler.getPort();
    }

    /** {@inheritDoc} */
    public Address[] getKnownHosts() {
        return _knownHosts;
    }

    public FrameHandler getFrameHandler(){
        return _frameHandler;
    }

<<<<<<< HEAD
=======
    /** {@inheritDoc} */
    public Map<String, Object> getServerProperties() {
        return _serverProperties;
    }

>>>>>>> b1477167
    /**
     * Construct a new connection to a broker.
     * @param factory the initialization parameters for a connection
     * @param frameHandler interface to an object that will handle the frame I/O for this connection
     * @throws java.io.IOException if an error is encountered
     */
<<<<<<< HEAD
    public AMQConnection(ConnectionParameters params, FrameHandler frameHandler)
	throws IOException
    {
        this(params, frameHandler, new DefaultExceptionHandler());
=======
    public AMQConnection(ConnectionFactory factory,
                         FrameHandler frameHandler) {
        this(factory, frameHandler, new DefaultExceptionHandler());
>>>>>>> b1477167
    }


    /**
     * Construct a new connection to a broker.
     * @param factory the initialization parameters for a connection
     * @param frameHandler interface to an object that will handle the frame I/O for this connection
     * @param exceptionHandler interface to an object that will handle any special exceptions encountered while using this connection
     * @throws java.io.IOException if an error is encountered
     */
    public AMQConnection(ConnectionFactory factory,
                         FrameHandler frameHandler,
                         ExceptionHandler exceptionHandler)
        throws IOException
    {
        checkPreconditions();

        _username = factory.getUsername();
        _password = factory.getPassword();
        _virtualHost = factory.getVirtualHost();
        _requestedChannelMax = factory.getRequestedChannelMax();
        _requestedFrameMax = factory.getRequestedFrameMax();
        _requestedHeartbeat = factory.getRequestedHeartbeat();
        _clientProperties = new HashMap<String, Object>(factory.getClientProperties());

        this.factory = factory;
        _frameHandler = frameHandler;
        _running = true;
        _frameMax = 0;
        _missedHeartbeats = 0;
        _heartbeat = 0;
        _exceptionHandler = exceptionHandler;
        _brokerInitiatedShutdown = false;
    }

    /**
     * Start up the connection, including the MainLoop thread.
     * Sends the protocol
     * version negotiation header, and runs through
     * Connection.Start/.StartOk, Connection.Tune/.TuneOk, and then
     * calls Connection.Open and waits for the OpenOk. Sets heartbeat
     * and frame max values after tuning has taken place.
     * @throws java.io.IOException if an error is encountered
     */
    public void start()
        throws IOException
    {
        // Make sure that the first thing we do is to send the header,
        // which should cause any socket errors to show up for us, rather
        // than risking them pop out in the MainLoop
        AMQChannel.SimpleBlockingRpcContinuation connStartBlocker =
            new AMQChannel.SimpleBlockingRpcContinuation();
        // We enqueue an RPC continuation here without sending an RPC
        // request, since the protocol specifies that after sending
        // the version negotiation header, the client (connection
        // initiator) is to wait for a connection.start method to
        // arrive.
        _channel0.enqueueRpc(connStartBlocker);
        // The following two lines are akin to AMQChannel's
        // transmit() method for this pseudo-RPC.
        _frameHandler.setTimeout(HANDSHAKE_TIMEOUT);
        _frameHandler.sendHeader();

        // start the main loop going
        Thread ml = new MainLoop();
        ml.setName("AMQP Connection " + getHost() + ":" + getPort());
        ml.start();

        try {
            AMQP.Connection.Start connStart =
                (AMQP.Connection.Start) connStartBlocker.getReply().getMethod();

            _serverProperties = connStart.getServerProperties();
        
            Version serverVersion =
                new Version(connStart.getVersionMajor(),
                            connStart.getVersionMinor());
        
            if (!Version.checkVersion(clientVersion, serverVersion)) {
                _frameHandler.close(); //this will cause mainLoop to terminate
                //TODO: throw a more specific exception
                throw new IOException("protocol version mismatch: expected " +
                                      clientVersion + ", got " + serverVersion);
            }
        } catch (ShutdownSignalException sse) {
            throw AMQChannel.wrap(sse);
        }
        
        LongString saslResponse = LongStringHelper.asLongString("\0" + _username +
                                                                "\0" + _password);
        AMQImpl.Connection.StartOk startOk =
            new AMQImpl.Connection.StartOk(_clientProperties, "PLAIN",
                                           saslResponse, "en_US");
        
        AMQP.Connection.Tune connTune =
            (AMQP.Connection.Tune) _channel0.exnWrappingRpc(startOk).getMethod();

        int channelMax =
            negotiatedMaxValue(factory.getRequestedChannelMax(),
                               connTune.getChannelMax());
        _channelManager = new ChannelManager(channelMax);
        
        int frameMax =
            negotiatedMaxValue(factory.getRequestedFrameMax(),
                               connTune.getFrameMax());
        setFrameMax(frameMax);

        int heartbeat =
            negotiatedMaxValue(factory.getRequestedHeartbeat(),
                               connTune.getHeartbeat());
        setHeartbeat(heartbeat);
        
        _channel0.transmit(new AMQImpl.Connection.TuneOk(channelMax,
                                                         frameMax,
                                                         heartbeat));
<<<<<<< HEAD
        // 0.9.1: insist [on not being redirected] is deprecated, but
        // still in generated code; just pass a dummy value here
        Method res = _channel0.exnWrappingRpc(new AMQImpl.Connection.Open(_params.getVirtualHost(),
=======
        
        Method res = _channel0.exnWrappingRpc(new AMQImpl.Connection.Open(_virtualHost,
>>>>>>> b1477167
                                                                          "",
                                                                          true)).getMethod();
        AMQP.Connection.OpenOk openOk = (AMQP.Connection.OpenOk) res;
                
        return;
    }

    /**
     * Private API - check required preconditions and protocol invariants
     */
    public void checkPreconditions() {
        AMQCommand.checkEmptyContentBodyFrameSize();
    }

    /** {@inheritDoc} */
    public int getChannelMax() {
        return _channelManager.getChannelMax();
    }

    /** {@inheritDoc} */
    public int getFrameMax() {
        return _frameMax;
    }

    /**
     * Protected API - set the max frame size. Should only be called during
     * tuning.
     */
    public void setFrameMax(int value) {
        _frameMax = value;
    }

    /** {@inheritDoc} */
    public int getHeartbeat() {
        return _heartbeat;
    }

    /**
     * Protected API - set the heartbeat timeout. Should only be called
     * during tuning.
     */
    public void setHeartbeat(int heartbeat) {
        try {
            // Divide by four to make the maximum unwanted delay in
            // sending a timeout be less than a quarter of the
            // timeout setting.
            _heartbeat = heartbeat;
            _frameHandler.setTimeout(heartbeat * 1000 / 4);
        } catch (SocketException se) {
            // should do more here?
        }
    }

    public Map<String, Object> getClientProperties() {
        return new HashMap<String, Object>(_clientProperties);
    }

    /**
     * Protected API - retrieve the current ExceptionHandler
     */
    public ExceptionHandler getExceptionHandler() {
        return _exceptionHandler;
    }

    /** Public API - {@inheritDoc} */
    public Channel createChannel(int channelNumber) throws IOException {
        ensureIsOpen();
        return _channelManager.createChannel(this, channelNumber);
    }

    /** Public API - {@inheritDoc} */
    public Channel createChannel() throws IOException {
        ensureIsOpen();
        return _channelManager.createChannel(this);
    }

    /**
     * Private API - reads a single frame from the connection to the broker,
     * or returns null if the read times out.
     */
    public Frame readFrame() throws IOException {
        return _frameHandler.readFrame();
    }

    /**
     * Public API - sends a frame directly to the broker.
     */
    public void writeFrame(Frame f) throws IOException {
        _frameHandler.writeFrame(f);
        _lastActivityTime = System.nanoTime();
    }

    private static int negotiatedMaxValue(int clientValue, int serverValue) {
        return (clientValue == 0 || serverValue == 0) ?
            Math.max(clientValue, serverValue) :
            Math.min(clientValue, serverValue);
    }

    private class MainLoop extends Thread {

        /**
         * Channel reader thread main loop. Reads a frame, and if it is
         * not a heartbeat frame, dispatches it to the channel it refers to.
         * Continues running until the "running" flag is set false by
         * shutdown().
         */
        @Override public void run() {
            try {
                while (_running) {
                    Frame frame = readFrame();
                    maybeSendHeartbeat();
                    if (frame != null) {
                        _missedHeartbeats = 0;
                        if (frame.type == AMQP.FRAME_HEARTBEAT) {
                            // Ignore it: we've already just reset the heartbeat counter.
                        } else {
                            if (frame.channel == 0) { // the special channel
                                _channel0.handleFrame(frame);
                            } else {
                                if (isOpen()) {
                                    // If we're still _running, but not isOpen(), then we
                                    // must be quiescing, which means any inbound frames
                                    // for non-zero channels (and any inbound commands on
                                    // channel zero that aren't Connection.CloseOk) must
                                    // be discarded.
                                    _channelManager
                                        .getChannel(frame.channel)
                                        .handleFrame(frame);
                                }
                            }
                        }
                    } else {
                        // Socket timeout waiting for a frame.
                        // Maybe missed heartbeat.
                        handleSocketTimeout();
                    }
                }
            } catch (EOFException ex) {
                if (!_brokerInitiatedShutdown)
                    shutdown(ex, false, ex, true);
            } catch (Throwable ex) {
                _exceptionHandler.handleUnexpectedConnectionDriverException(AMQConnection.this,
                                                                            ex);
                shutdown(ex, false, ex, true);
            } finally {
                // Finally, shut down our underlying data connection.
                _frameHandler.close();
                _appContinuation.set(null);
                notifyListeners();
            }
        }
    }

    private static final long NANOS_IN_SECOND = 1000 * 1000 * 1000;

    /**
     * Private API - Checks lastActivityTime and heartbeat, sending a
     * heartbeat frame if conditions are right.
     */
    public void maybeSendHeartbeat() throws IOException {
        if (_heartbeat == 0) {
            // No heartbeating.
            return;
        }

        long now = System.nanoTime();
        if (now > (_lastActivityTime + (_heartbeat * NANOS_IN_SECOND))) {
            _lastActivityTime = now;
            writeFrame(new Frame(AMQP.FRAME_HEARTBEAT, 0));
        }
    }

    /**
     * Private API - Called when a frame-read operation times out. Checks to
     * see if too many heartbeats have been missed, and if so, throws
     * MissedHeartbeatException.
     *
     * @throws MissedHeartbeatException
     *                 if too many silent timeouts have gone by
     */
    public void handleSocketTimeout() throws MissedHeartbeatException {
        if (_heartbeat == 0) {
            // No heartbeating. Go back and wait some more.
            return;
        }

        _missedHeartbeats++;

        // We check against 8 = 2 * 4 because we need to wait for at
        // least two complete heartbeat setting intervals before
        // complaining, and we've set the socket timeout to a quarter
        // of the heartbeat setting in setHeartbeat above.
        if (_missedHeartbeats > (2 * 4)) {
            throw new MissedHeartbeatException("Heartbeat missing with heartbeat == " +
                                               _heartbeat + " seconds");
        }
    }

    /**
     * Handles incoming control commands on channel zero.
     */
    public boolean processControlCommand(Command c)
        throws IOException
    {
        // Similar trick to ChannelN.processAsync used here, except
        // we're interested in whole-connection quiescing.

        // See the detailed comments in ChannelN.processAsync.

        Method method = c.getMethod();
        
        if (method instanceof AMQP.Connection.Close) {
            handleConnectionClose(c);
            return true;
        } else {
            if (isOpen()) {
                // Normal command.
                return false;
            } else {
                // Quiescing.
                if (method instanceof AMQP.Connection.CloseOk) {    
                    // It's our final "RPC". Time to shut down.
                    _running = false;
                    // If Close was sent from within the MainLoop we
                    // will not have a continuation to return to, so
                    // we treat this as processed in that case.
                    return _channel0._activeRpc == null;
                } else {
                    // Ignore all others.
                    return true;
                }
            }
        }
    }

    public void handleConnectionClose(Command closeCommand) {
        ShutdownSignalException sse = shutdown(closeCommand, false, null, false);
        try {
            _channel0.quiescingTransmit(new AMQImpl.Connection.CloseOk());
        } catch (IOException ioe) {
            Utility.emptyStatement();
        }
        _heartbeat = 0; // Do not try to send heartbeats after CloseOk
        _brokerInitiatedShutdown = true;
        Thread scw = new SocketCloseWait(sse);
        scw.setName("AMQP Connection Closing Monitor " +
                    getHost() + ":" + getPort());
        scw.start();
    }
    
    private class SocketCloseWait extends Thread {
        private ShutdownSignalException cause;
        
        public SocketCloseWait(ShutdownSignalException sse) {
            cause = sse;
        }
        
        @Override public void run() {
            try {
                _appContinuation.uninterruptibleGet(CONNECTION_CLOSING_TIMEOUT);
            } catch (TimeoutException ise) {
                // Broker didn't close socket on time, force socket close
                // FIXME: notify about timeout exception?
                _frameHandler.close();
            } finally {
                _running = false;
                _channel0.notifyOutstandingRpc(cause);
            }
        }
    }

    /**
     * Protected API - causes all attached channels to terminate with
     * a ShutdownSignal built from the argument, and stops this
     * connection from accepting further work from the application.
     * 
     * @return a shutdown signal built using the given arguments
     */
    public ShutdownSignalException shutdown(Object reason,
                         boolean initiatedByApplication,
                         Throwable cause,
                         boolean notifyRpc)
    {
        ShutdownSignalException sse = new ShutdownSignalException(true,initiatedByApplication,
                                                                  reason, this);
        sse.initCause(cause);
        synchronized (this) {
            if (initiatedByApplication)
                ensureIsOpen(); // invariant: we should never be shut down more than once per instance
            if (isOpen())
                _shutdownCause = sse;
        }
        _channel0.processShutdownSignal(sse, !initiatedByApplication, notifyRpc);
        _channelManager.handleSignal(sse);
        return sse;
    }

    /** Public API - {@inheritDoc} */
    public void close()
        throws IOException
    {
        close(-1);
    }

    /** Public API - {@inheritDoc} */
    public void close(int timeout)
        throws IOException
    {
        close(AMQP.REPLY_SUCCESS, "OK", timeout);
    }

    /** Public API - {@inheritDoc} */
    public void close(int closeCode, String closeMessage)
        throws IOException
    {
        close(closeCode, closeMessage, -1);
    }

    /** Public API - {@inheritDoc} */
    public void close(int closeCode, String closeMessage, int timeout)
        throws IOException
    {
        close(closeCode, closeMessage, true, null, timeout, false);
    }

    /** Public API - {@inheritDoc} */
    public void abort()
    {
        abort(-1);
    }

    /** Public API - {@inheritDoc} */
    public void abort(int closeCode, String closeMessage)
    {
       abort(closeCode, closeMessage, -1);
    }

    /** Public API - {@inheritDoc} */
    public void abort(int timeout)
    {
        abort(AMQP.REPLY_SUCCESS, "OK", timeout);
    }

    /** Public API - {@inheritDoc} */
    public void abort(int closeCode, String closeMessage, int timeout)
    {
        try {
            close(closeCode, closeMessage, true, null, timeout, true);
        } catch (IOException e) {
            Utility.emptyStatement();
        }
    }

    /** 
     * Protected API - Delegates to {@link
     * #close(int,String,boolean,Throwable,int,boolean) the
     * six-argument close method}, passing 0 for the timeout, and
     * false for the abort flag.
     */
    public void close(int closeCode,
                      String closeMessage,
                      boolean initiatedByApplication,
                      Throwable cause)
        throws IOException
    {
        close(closeCode, closeMessage, initiatedByApplication, cause, 0, false);
    }

    /**
     * Protected API - Close this connection with the given code, message, source
     * and timeout value for all the close operations to complete.
     * Specifies if any encountered exceptions should be ignored.
     */
    public void close(int closeCode,
                      String closeMessage,
                      boolean initiatedByApplication,
                      Throwable cause,
                      int timeout,
                      boolean abort)
        throws IOException
    {
        final boolean sync = !(Thread.currentThread() instanceof MainLoop);

        try {
            AMQImpl.Connection.Close reason =
                new AMQImpl.Connection.Close(closeCode, closeMessage, 0, 0);

            shutdown(reason, initiatedByApplication, cause, true);
            if(sync){
              AMQChannel.SimpleBlockingRpcContinuation k =
                  new AMQChannel.SimpleBlockingRpcContinuation();
              _channel0.quiescingRpc(reason, k);
              k.getReply(timeout);
            } else {
              _channel0.quiescingTransmit(reason);
            }
        } catch (TimeoutException tte) {
            if (!abort)
                throw new ShutdownSignalException(true, true, tte, this);
        } catch (ShutdownSignalException sse) {
            if (!abort)
                throw sse;
        } catch (IOException ioe) {
            if (!abort)
                throw ioe;
        } finally {
            if(sync) _frameHandler.close();
        }
    }

    @Override public String toString() {
        return "amqp://" + _username + "@" + getHost() + ":" + getPort() + _virtualHost;
    }
}<|MERGE_RESOLUTION|>--- conflicted
+++ resolved
@@ -163,11 +163,6 @@
      */
     private int _heartbeat;
 
-<<<<<<< HEAD
-=======
-    /** Hosts retrieved from the connection.open-ok */
-    private Address[] _knownHosts;
-
     private final String _username, _password, _virtualHost;
     private final int _requestedChannelMax, _requestedFrameMax, _requestedHeartbeat;
     private final Map<String, Object> _clientProperties;
@@ -175,7 +170,6 @@
     /** Saved server properties field from connection.start */
     public Map<String, Object> _serverProperties;
 
->>>>>>> b1477167
     /** {@inheritDoc} */
     public String getHost() {
         return _frameHandler.getHost();
@@ -186,53 +180,35 @@
         return _frameHandler.getPort();
     }
 
-    /** {@inheritDoc} */
-    public Address[] getKnownHosts() {
-        return _knownHosts;
-    }
-
     public FrameHandler getFrameHandler(){
         return _frameHandler;
     }
 
-<<<<<<< HEAD
-=======
     /** {@inheritDoc} */
     public Map<String, Object> getServerProperties() {
         return _serverProperties;
     }
 
->>>>>>> b1477167
+
     /**
      * Construct a new connection to a broker.
      * @param factory the initialization parameters for a connection
      * @param frameHandler interface to an object that will handle the frame I/O for this connection
-     * @throws java.io.IOException if an error is encountered
-     */
-<<<<<<< HEAD
-    public AMQConnection(ConnectionParameters params, FrameHandler frameHandler)
-	throws IOException
-    {
-        this(params, frameHandler, new DefaultExceptionHandler());
-=======
+     */
     public AMQConnection(ConnectionFactory factory,
                          FrameHandler frameHandler) {
         this(factory, frameHandler, new DefaultExceptionHandler());
->>>>>>> b1477167
-    }
-
+    }
 
     /**
      * Construct a new connection to a broker.
      * @param factory the initialization parameters for a connection
      * @param frameHandler interface to an object that will handle the frame I/O for this connection
      * @param exceptionHandler interface to an object that will handle any special exceptions encountered while using this connection
-     * @throws java.io.IOException if an error is encountered
      */
     public AMQConnection(ConnectionFactory factory,
                          FrameHandler frameHandler,
                          ExceptionHandler exceptionHandler)
-        throws IOException
     {
         checkPreconditions();
 
@@ -334,14 +310,9 @@
         _channel0.transmit(new AMQImpl.Connection.TuneOk(channelMax,
                                                          frameMax,
                                                          heartbeat));
-<<<<<<< HEAD
         // 0.9.1: insist [on not being redirected] is deprecated, but
         // still in generated code; just pass a dummy value here
-        Method res = _channel0.exnWrappingRpc(new AMQImpl.Connection.Open(_params.getVirtualHost(),
-=======
-        
         Method res = _channel0.exnWrappingRpc(new AMQImpl.Connection.Open(_virtualHost,
->>>>>>> b1477167
                                                                           "",
                                                                           true)).getMethod();
         AMQP.Connection.OpenOk openOk = (AMQP.Connection.OpenOk) res;
