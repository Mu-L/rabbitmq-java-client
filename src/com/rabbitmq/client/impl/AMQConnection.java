--- conflicted
+++ resolved
@@ -24,6 +24,7 @@
 //
 
 package com.rabbitmq.client.impl;
+
 import java.io.EOFException;
 import java.io.IOException;
 import java.net.SocketException;
@@ -581,13 +582,12 @@
                          boolean initiatedByApplication,
                          Throwable cause)
     {
-<<<<<<< HEAD
     	try {
             synchronized (this) {
                 ensureIsOpen(); // invariant: we should never be shut down more than once per instance
                 _shutdownCause = new ShutdownSignalException(true,
                                                              initiatedByApplication,
-                                                             reason);
+                                                             reason, this);
             }
         
             if (cause != null) {
@@ -598,18 +598,6 @@
     		if (initiatedByApplication)
     			throw ace;
     	}
-=======
-        synchronized (this) {
-            ensureIsOpen(); // invariant: we should never be shut down more than once per instance
-            _shutdownCause = new ShutdownSignalException(true,
-                                                         initiatedByApplication,
-                                                         reason, this);
-        }
-        if (cause != null) {
-            _shutdownCause.initCause(cause);
-        }
-        _channel0.processShutdownSignal(_shutdownCause);
->>>>>>> 28de277e
         _channelManager.handleSignal(_shutdownCause);
     }
 
