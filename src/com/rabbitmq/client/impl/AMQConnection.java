//  The contents of this file are subject to the Mozilla Public License
//  Version 1.1 (the "License"); you may not use this file except in
//  compliance with the License. You may obtain a copy of the License
//  at http://www.mozilla.org/MPL/
//
//  Software distributed under the License is distributed on an "AS IS"
//  basis, WITHOUT WARRANTY OF ANY KIND, either express or implied. See
//  the License for the specific language governing rights and
//  limitations under the License.
//
//  The Original Code is RabbitMQ.
//
//  The Initial Developer of the Original Code is GoPivotal, Inc.
//  Copyright (c) 2007-2013 GoPivotal, Inc.  All rights reserved.
//

package com.rabbitmq.client.impl;

import java.io.EOFException;
import java.io.IOException;
import java.net.InetAddress;
import java.net.SocketException;
import java.net.SocketTimeoutException;
import java.util.Collection;
import java.util.Collections;
import java.util.HashMap;
import java.util.Map;
import java.util.concurrent.CopyOnWriteArrayList;
import java.util.concurrent.ExecutorService;
import java.util.concurrent.TimeoutException;

import com.rabbitmq.client.AMQP;
import com.rabbitmq.client.AuthenticationFailureException;
import com.rabbitmq.client.BlockedListener;
import com.rabbitmq.client.ExceptionHandler;
import com.rabbitmq.client.Method;
import com.rabbitmq.client.AlreadyClosedException;
import com.rabbitmq.client.Channel;
import com.rabbitmq.client.Command;
import com.rabbitmq.client.Connection;
import com.rabbitmq.client.ConnectionFactory;
import com.rabbitmq.client.LongString;
import com.rabbitmq.client.MissedHeartbeatException;
import com.rabbitmq.client.PossibleAuthenticationFailureException;
import com.rabbitmq.client.ProtocolVersionMismatchException;
import com.rabbitmq.client.SaslConfig;
import com.rabbitmq.client.SaslMechanism;
import com.rabbitmq.client.ShutdownSignalException;
import com.rabbitmq.client.ThreadFactory;
import com.rabbitmq.client.impl.AMQChannel.BlockingRpcContinuation;
import com.rabbitmq.utility.BlockingCell;

final class Copyright {
    final static String COPYRIGHT="Copyright (C) 2007-2013 GoPivotal, Inc.";
    final static String LICENSE="Licensed under the MPL. See http://www.rabbitmq.com/";
}

/**
 * Concrete class representing and managing an AMQP connection to a broker.
 * <p>
 * To create a broker connection, use {@link ConnectionFactory}.  See {@link Connection}
 * for an example.
 */
public class AMQConnection extends ShutdownNotifierComponent implements Connection, NetworkConnection {
    /** Timeout used while waiting for AMQP handshaking to complete (milliseconds) */
    public static final int HANDSHAKE_TIMEOUT = 10000;
    private final ExecutorService executor;
    private Thread mainLoopThread;
    private ThreadFactory threadFactory = new DefaultThreadFactory();

    /**
     * Retrieve a copy of the default table of client properties that
     * will be sent to the server during connection startup. This
     * method is called when each new ConnectionFactory instance is
     * constructed.
     * @return a map of client properties
     * @see Connection#getClientProperties
     */
    public static final Map<String, Object> defaultClientProperties() {
        Map<String,Object> props = new HashMap<String, Object>();
        props.put("product", LongStringHelper.asLongString("RabbitMQ"));
        props.put("version", LongStringHelper.asLongString(ClientVersion.VERSION));
        props.put("platform", LongStringHelper.asLongString("Java"));
        props.put("copyright", LongStringHelper.asLongString(Copyright.COPYRIGHT));
        props.put("information", LongStringHelper.asLongString(Copyright.LICENSE));

        Map<String, Object> capabilities = new HashMap<String, Object>();
        capabilities.put("publisher_confirms", true);
        capabilities.put("exchange_exchange_bindings", true);
        capabilities.put("basic.nack", true);
        capabilities.put("consumer_cancel_notify", true);
        capabilities.put("connection.blocked", true);
        capabilities.put("authentication_failure_close", true);

        props.put("capabilities", capabilities);

        return props;
    }

    private static final Version clientVersion =
        new Version(AMQP.PROTOCOL.MAJOR, AMQP.PROTOCOL.MINOR);

    /** The special channel 0 (<i>not</i> managed by the <code><b>_channelManager</b></code>) */
    private final AMQChannel _channel0 = new AMQChannel(this, 0) {
        @Override public boolean processAsync(Command c) throws IOException {
            return getConnection().processControlCommand(c);
        }
    };

    protected ConsumerWorkService _workService = null;

    /** Frame source/sink */
    private final FrameHandler _frameHandler;

    /** Flag controlling the main driver loop's termination */
    private volatile boolean _running = false;

    /** Handler for (uncaught) exceptions that crop up in the {@link MainLoop}. */
    private ExceptionHandler _exceptionHandler;

    /** Object used for blocking main application thread when doing all the necessary
     * connection shutdown operations
     */
    private final BlockingCell<Object> _appContinuation = new BlockingCell<Object>();

    /** Flag indicating whether the client received Connection.Close message from the broker */
    private volatile boolean _brokerInitiatedShutdown;

    /** Flag indicating we are still negotiating the connection in start */
    private volatile boolean _inConnectionNegotiation;

    /** Manages heart-beat sending for this connection */
    private HeartbeatSender _heartbeatSender;

    private final String _virtualHost;
    private final Map<String, Object> _clientProperties;
    private final SaslConfig saslConfig;
    private final int requestedHeartbeat;
    private final int requestedChannelMax;
    private final int requestedFrameMax;
    private final String username;
    private final String password;
    private final Collection<BlockedListener> blockedListeners = new CopyOnWriteArrayList<BlockedListener>();

    /* State modified after start - all volatile */

    /** Maximum frame length, or zero if no limit is set */
    private volatile int _frameMax = 0;
    /** Count of socket-timeouts that have happened without any incoming frames */
    private volatile int _missedHeartbeats = 0;
    /** Currently-configured heart-beat interval, in seconds. 0 meaning none. */
    private volatile int _heartbeat = 0;
    /** Object that manages a set of channels */
    private volatile ChannelManager _channelManager;
    /** Saved server properties field from connection.start */
    private volatile Map<String, Object> _serverProperties;

    /**
     * Protected API - respond, in the driver thread, to a ShutdownSignal.
     * @param channel the channel to disconnect
     */
    public final void disconnectChannel(ChannelN channel) {
        ChannelManager cm = _channelManager;
        if (cm != null)
            cm.releaseChannelNumber(channel);
    }

    private final void ensureIsOpen()
        throws AlreadyClosedException
    {
        if (!isOpen()) {
            throw new AlreadyClosedException("Attempt to use closed connection", this);
        }
    }

    /** {@inheritDoc} */
    public InetAddress getAddress() {
        return _frameHandler.getAddress();
    }

    public InetAddress getLocalAddress() {
        return _frameHandler.getLocalAddress();
    }

    /** {@inheritDoc} */
    public int getPort() {
        return _frameHandler.getPort();
    }

    public int getLocalPort() {
        return _frameHandler.getLocalPort();
    }

    public FrameHandler getFrameHandler(){
        return _frameHandler;
    }

    /** {@inheritDoc} */
    public Map<String, Object> getServerProperties() {
        return _serverProperties;
    }

    /** Construct a new connection
     * @param params parameters for it
     */
    public AMQConnection(ConnectionParams params, FrameHandler frameHandler)
    {
        checkPreconditions();
        this.username = params.getUsername();
        this.password = params.getPassword();
        this._frameHandler = frameHandler;
        this._virtualHost = params.getVirtualHost();
        this._exceptionHandler = params.getExceptionHandler();

        this._clientProperties = new HashMap<String, Object>(params.getClientProperties());
        this.requestedFrameMax = params.getRequestedFrameMax();
        this.requestedChannelMax = params.getRequestedChannelMax();
        this.requestedHeartbeat = params.getRequestedHeartbeat();
        this.saslConfig = params.getSaslConfig();
        this.executor = params.getExecutor();
        this.threadFactory = params.getThreadFactory();

        this._channelManager = null;

        this._brokerInitiatedShutdown = false;

        this._inConnectionNegotiation = true; // we start out waiting for the first protocol response
    }

<<<<<<< HEAD
  /**
=======
    private void initializeConsumerWorkService() {
        this._workService  = new ConsumerWorkService(executor, threadFactory);
    }

    private void initializeHeartbeatSender() {
        this._heartbeatSender = new HeartbeatSender(_frameHandler, threadFactory);
    }

    /**
>>>>>>> 63baa439
     * Start up the connection, including the MainLoop thread.
     * Sends the protocol
     * version negotiation header, and runs through
     * Connection.Start/.StartOk, Connection.Tune/.TuneOk, and then
     * calls Connection.Open and waits for the OpenOk. Sets heart-beat
     * and frame max values after tuning has taken place.
     * @throws IOException if an error is encountered
     * either before, or during, protocol negotiation;
     * sub-classes {@link ProtocolVersionMismatchException} and
     * {@link PossibleAuthenticationFailureException} will be thrown in the
     * corresponding circumstances. {@link AuthenticationFailureException}
     * will be thrown if the broker closes the connection with ACCESS_REFUSED.
     * If an exception is thrown, connection resources allocated can all be
     * garbage collected when the connection object is no longer referenced.
     */
    public void start()
        throws IOException
    {
        initializeConsumerWorkService();
        initializeHeartbeatSender();
        this._running = true;
        // Make sure that the first thing we do is to send the header,
        // which should cause any socket errors to show up for us, rather
        // than risking them pop out in the MainLoop
        AMQChannel.SimpleBlockingRpcContinuation connStartBlocker =
            new AMQChannel.SimpleBlockingRpcContinuation();
        // We enqueue an RPC continuation here without sending an RPC
        // request, since the protocol specifies that after sending
        // the version negotiation header, the client (connection
        // initiator) is to wait for a connection.start method to
        // arrive.
        _channel0.enqueueRpc(connStartBlocker);
        try {
            // The following two lines are akin to AMQChannel's
            // transmit() method for this pseudo-RPC.
            _frameHandler.setTimeout(HANDSHAKE_TIMEOUT);
            _frameHandler.sendHeader();
        } catch (IOException ioe) {
            _frameHandler.close();
            throw ioe;
        }

        // start the main loop going
        MainLoop loop = new MainLoop();
        mainLoopThread = threadFactory.newThread(loop, "AMQP Connection " + getHostAddress() + ":" + getPort());
        mainLoopThread.start();
        // after this point clear-up of MainLoop is triggered by closing the frameHandler.

        AMQP.Connection.Start connStart = null;
        AMQP.Connection.Tune connTune = null;
        try {
            connStart =
                (AMQP.Connection.Start) connStartBlocker.getReply().getMethod();

            _serverProperties = Collections.unmodifiableMap(connStart.getServerProperties());

            Version serverVersion =
                new Version(connStart.getVersionMajor(),
                            connStart.getVersionMinor());

            if (!Version.checkVersion(clientVersion, serverVersion)) {
                throw new ProtocolVersionMismatchException(clientVersion,
                                                           serverVersion);
            }

            String[] mechanisms = connStart.getMechanisms().toString().split(" ");
            SaslMechanism sm = this.saslConfig.getSaslMechanism(mechanisms);
            if (sm == null) {
                throw new IOException("No compatible authentication mechanism found - " +
                        "server offered [" + connStart.getMechanisms() + "]");
            }

            LongString challenge = null;
            LongString response = sm.handleChallenge(null, this.username, this.password);

            do {
                Method method = (challenge == null)
                    ? new AMQP.Connection.StartOk.Builder()
                                    .clientProperties(_clientProperties)
                                    .mechanism(sm.getName())
                                    .response(response)
                          .build()
                    : new AMQP.Connection.SecureOk.Builder().response(response).build();

                try {
                    Method serverResponse = _channel0.rpc(method).getMethod();
                    if (serverResponse instanceof AMQP.Connection.Tune) {
                        connTune = (AMQP.Connection.Tune) serverResponse;
                    } else {
                        challenge = ((AMQP.Connection.Secure) serverResponse).getChallenge();
                        response = sm.handleChallenge(challenge, this.username, this.password);
                    }
                } catch (ShutdownSignalException e) {
                    Object shutdownReason = e.getReason();
                    if (shutdownReason instanceof AMQCommand) {
                        Method shutdownMethod = ((AMQCommand) shutdownReason).getMethod();
                        if (shutdownMethod instanceof AMQP.Connection.Close) {
                            AMQP.Connection.Close shutdownClose =  (AMQP.Connection.Close) shutdownMethod;
                            if (shutdownClose.getReplyCode() == AMQP.ACCESS_REFUSED) {
                                throw new AuthenticationFailureException(shutdownClose.getReplyText());
                            }
                        }
                    }
                    throw new PossibleAuthenticationFailureException(e);
                }
            } while (connTune == null);
        } catch (ShutdownSignalException sse) {
            _frameHandler.close();
            throw AMQChannel.wrap(sse);
        } catch(IOException ioe) {
            _frameHandler.close();
            throw ioe;
        }

        try {
            int channelMax =
                negotiateChannelMax(this.requestedChannelMax,
                                    connTune.getChannelMax());
            _channelManager = instantiateChannelManager(channelMax, threadFactory);

            int frameMax =
                negotiatedMaxValue(this.requestedFrameMax,
                                   connTune.getFrameMax());
            this._frameMax = frameMax;

            int heartbeat =
                negotiatedMaxValue(this.requestedHeartbeat,
                                   connTune.getHeartbeat());

            setHeartbeat(heartbeat);

            _channel0.transmit(new AMQP.Connection.TuneOk.Builder()
                                .channelMax(channelMax)
                                .frameMax(frameMax)
                                .heartbeat(heartbeat)
                              .build());
            _channel0.exnWrappingRpc(new AMQP.Connection.Open.Builder()
                                      .virtualHost(_virtualHost)
                                    .build());
        } catch (IOException ioe) {
            _heartbeatSender.shutdown();
            _frameHandler.close();
            throw ioe;
        } catch (ShutdownSignalException sse) {
            _heartbeatSender.shutdown();
            _frameHandler.close();
            throw AMQChannel.wrap(sse);
        }

        // We can now respond to errors having finished tailoring the connection
        this._inConnectionNegotiation = false;

        return;
    }

    protected ChannelManager instantiateChannelManager(int channelMax, ThreadFactory threadFactory) {
        return new ChannelManager(this._workService, channelMax, threadFactory);
    }

    /**
     * Private API, allows for easier simulation of bogus clients.
     */
    protected int negotiateChannelMax(int requestedChannelMax, int serverMax) {
        return negotiatedMaxValue(requestedChannelMax, serverMax);
    }

    /**
     * Private API - check required preconditions and protocol invariants
     */
    private static final void checkPreconditions() {
        AMQCommand.checkPreconditions();
    }

    /** {@inheritDoc} */
    public int getChannelMax() {
        ChannelManager cm = _channelManager;
        if (cm == null) return 0;
        return cm.getChannelMax();
    }

    /** {@inheritDoc} */
    public int getFrameMax() {
        return _frameMax;
    }

    /** {@inheritDoc} */
    public int getHeartbeat() {
        return _heartbeat;
    }

    /**
     * Protected API - set the heartbeat timeout. Should only be called
     * during tuning.
     */
    public void setHeartbeat(int heartbeat) {
        try {
            _heartbeatSender.setHeartbeat(heartbeat);
            _heartbeat = heartbeat;

            // Divide by four to make the maximum unwanted delay in
            // sending a timeout be less than a quarter of the
            // timeout setting.
            _frameHandler.setTimeout(heartbeat * 1000 / 4);
        } catch (SocketException se) {
            // should do more here?
        }
    }

    /**
     * Makes it possible to override thread factory that is used
     * to instantiate connection network I/O loop. Only necessary
     * in the environments with restricted
     * @param threadFactory
     */
    public void setThreadFactory(ThreadFactory threadFactory) {
        this.threadFactory = threadFactory;
    }

    /**
     * @return Thread factory used by this connection.
     */
    public ThreadFactory getThreadFactory() {
        return threadFactory;
    }

    public Map<String, Object> getClientProperties() {
        return new HashMap<String, Object>(_clientProperties);
    }

    /**
     * Protected API - retrieve the current ExceptionHandler
     */
    public ExceptionHandler getExceptionHandler() {
        return _exceptionHandler;
    }


    /** Public API
     *
     * @return true if this work service instance uses its own executor (as opposed to a shared one)
     */
    public boolean willShutDownConsumerExecutor() {
        return this._workService.usesPrivateExecutor();
    }


    /** Public API - {@inheritDoc} */
    public Channel createChannel(int channelNumber) throws IOException {
        ensureIsOpen();
        ChannelManager cm = _channelManager;
        if (cm == null) return null;
        return cm.createChannel(this, channelNumber);
    }

    /** Public API - {@inheritDoc} */
    public Channel createChannel() throws IOException {
        ensureIsOpen();
        ChannelManager cm = _channelManager;
        if (cm == null) return null;
        return cm.createChannel(this);
    }

    /**
     * Public API - sends a frame directly to the broker.
     */
    public void writeFrame(Frame f) throws IOException {
        _frameHandler.writeFrame(f);
        _heartbeatSender.signalActivity();
    }

    /**
     * Public API - flush the output buffers
     */
    public void flush() throws IOException {
        _frameHandler.flush();
    }

    private static final int negotiatedMaxValue(int clientValue, int serverValue) {
        return (clientValue == 0 || serverValue == 0) ?
            Math.max(clientValue, serverValue) :
            Math.min(clientValue, serverValue);
    }

    private class MainLoop implements Runnable {

        /**
         * Channel reader thread main loop. Reads a frame, and if it is
         * not a heartbeat frame, dispatches it to the channel it refers to.
         * Continues running until the "running" flag is set false by
         * shutdown().
         */
        @Override public void run() {
            try {
                while (_running) {
                    Frame frame = _frameHandler.readFrame();

                    if (frame != null) {
                        _missedHeartbeats = 0;
                        if (frame.type == AMQP.FRAME_HEARTBEAT) {
                            // Ignore it: we've already just reset the heartbeat counter.
                        } else {
                            if (frame.channel == 0) { // the special channel
                                _channel0.handleFrame(frame);
                            } else {
                                if (isOpen()) {
                                    // If we're still _running, but not isOpen(), then we
                                    // must be quiescing, which means any inbound frames
                                    // for non-zero channels (and any inbound commands on
                                    // channel zero that aren't Connection.CloseOk) must
                                    // be discarded.
                                    ChannelManager cm = _channelManager;
                                    if (cm != null) {
                                        cm.getChannel(frame.channel).handleFrame(frame);
                                    }
                                }
                            }
                        }
                    } else {
                        // Socket timeout waiting for a frame.
                        // Maybe missed heartbeat.
                        handleSocketTimeout();
                    }
                }
            } catch (EOFException ex) {
                if (!_brokerInitiatedShutdown)
                    shutdown(ex, false, ex, true);
            } catch (Throwable ex) {
                _exceptionHandler.handleUnexpectedConnectionDriverException(AMQConnection.this,
                                                                            ex);
                shutdown(ex, false, ex, true);
            } finally {
                // Finally, shut down our underlying data connection.
                _frameHandler.close();
                _appContinuation.set(null);
                notifyListeners();
            }
        }
    }

    /**
     * Called when a frame-read operation times out
     * @throws MissedHeartbeatException if heart-beats have been missed
     */
    private void handleSocketTimeout() throws SocketTimeoutException {
        if (_inConnectionNegotiation) {
            throw new SocketTimeoutException("Timeout during Connection negotiation");
        }

        if (_heartbeat == 0) { // No heart-beating
            return;
        }

        // We check against 8 = 2 * 4 because we need to wait for at
        // least two complete heartbeat setting intervals before
        // complaining, and we've set the socket timeout to a quarter
        // of the heartbeat setting in setHeartbeat above.
        if (++_missedHeartbeats > (2 * 4)) {
            throw new MissedHeartbeatException("Heartbeat missing with heartbeat = " +
                                               _heartbeat + " seconds");
        }
    }

    /**
     * Handles incoming control commands on channel zero.
     * @see ChannelN#processAsync
     */
    public boolean processControlCommand(Command c) throws IOException
    {
        // Similar trick to ChannelN.processAsync used here, except
        // we're interested in whole-connection quiescing.

        // See the detailed comments in ChannelN.processAsync.

        Method method = c.getMethod();

        if (isOpen()) {
            if (method instanceof AMQP.Connection.Close) {
                handleConnectionClose(c);
                return true;
            } else if (method instanceof AMQP.Connection.Blocked) {
                AMQP.Connection.Blocked blocked = (AMQP.Connection.Blocked) method;
                try {
                    for (BlockedListener l : this.blockedListeners) {
                        l.handleBlocked(blocked.getReason());
                    }
                } catch (Throwable ex) {
                    getExceptionHandler().handleBlockedListenerException(this, ex);
                }
                return true;
            } else if (method instanceof AMQP.Connection.Unblocked) {
                try {
                    for (BlockedListener l : this.blockedListeners) {
                        l.handleUnblocked();
                    }
                } catch (Throwable ex) {
                    getExceptionHandler().handleBlockedListenerException(this, ex);
                }
                return true;
            } else {
                return false;
            }
        } else {
            if (method instanceof AMQP.Connection.Close) {
                // Already shutting down, so just send back a CloseOk.
                try {
                    _channel0.quiescingTransmit(new AMQP.Connection.CloseOk.Builder().build());
                } catch (IOException _) { } // ignore
                return true;
            } else if (method instanceof AMQP.Connection.CloseOk) {
                // It's our final "RPC". Time to shut down.
                _running = false;
                // If Close was sent from within the MainLoop we
                // will not have a continuation to return to, so
                // we treat this as processed in that case.
                return !_channel0.isOutstandingRpc();
            } else { // Ignore all others.
                return true;
            }
        }
    }

    public void handleConnectionClose(Command closeCommand) {
        ShutdownSignalException sse = shutdown(closeCommand, false, null, _inConnectionNegotiation);
        try {
            _channel0.quiescingTransmit(new AMQP.Connection.CloseOk.Builder().build());
        } catch (IOException _) { } // ignore
        _brokerInitiatedShutdown = true;
        SocketCloseWait scw = new SocketCloseWait(sse);
        Thread waiter = threadFactory.newThread(scw);
        waiter.setName("AMQP Connection Closing Monitor " +
                getHostAddress() + ":" + getPort());
        waiter.start();
    }

    private class SocketCloseWait implements Runnable {
        private final ShutdownSignalException cause;

        public SocketCloseWait(ShutdownSignalException sse) {
            cause = sse;
        }

        @Override public void run() {
            try {
                _appContinuation.uninterruptibleGet();
            } finally {
                _running = false;
                _channel0.notifyOutstandingRpc(cause);
            }
        }
    }

    /**
     * Protected API - causes all attached channels to terminate (shutdown) with a ShutdownSignal
     * built from the argument, and stops this connection from accepting further work from the
     * application. {@link com.rabbitmq.client.ShutdownListener ShutdownListener}s for the
     * connection are notified when the main loop terminates.
     * @param reason object being shutdown
     * @param initiatedByApplication true if caused by a client command
     * @param cause trigger exception which caused shutdown
     * @param notifyRpc true if outstanding rpc should be informed of shutdown
     * @return a shutdown signal built using the given arguments
     */
    public ShutdownSignalException shutdown(Object reason,
                         boolean initiatedByApplication,
                         Throwable cause,
                         boolean notifyRpc)
    {
        ShutdownSignalException sse = startShutdown(reason, initiatedByApplication, cause, notifyRpc);
        finishShutdown(sse);
        return sse;
    }

    private ShutdownSignalException startShutdown(Object reason,
                         boolean initiatedByApplication,
                         Throwable cause,
                         boolean notifyRpc)
    {
        ShutdownSignalException sse = new ShutdownSignalException(true,initiatedByApplication,
                                                                  reason, this);
        sse.initCause(cause);
        if (!setShutdownCauseIfOpen(sse)) {
            if (initiatedByApplication)
                throw new AlreadyClosedException("Attempt to use closed connection", this);
        }

        // stop any heartbeating
        _heartbeatSender.shutdown();

        _channel0.processShutdownSignal(sse, !initiatedByApplication, notifyRpc);

        return sse;
    }

    private void finishShutdown(ShutdownSignalException sse) {
        ChannelManager cm = _channelManager;
        if (cm != null) cm.handleSignal(sse);
    }

    /** Public API - {@inheritDoc} */
    public void close()
        throws IOException
    {
        close(-1);
    }

    /** Public API - {@inheritDoc} */
    public void close(int timeout)
        throws IOException
    {
        close(AMQP.REPLY_SUCCESS, "OK", timeout);
    }

    /** Public API - {@inheritDoc} */
    public void close(int closeCode, String closeMessage)
        throws IOException
    {
        close(closeCode, closeMessage, -1);
    }

    /** Public API - {@inheritDoc} */
    public void close(int closeCode, String closeMessage, int timeout)
        throws IOException
    {
        close(closeCode, closeMessage, true, null, timeout, false);
    }

    /** Public API - {@inheritDoc} */
    public void abort()
    {
        abort(-1);
    }

    /** Public API - {@inheritDoc} */
    public void abort(int closeCode, String closeMessage)
    {
       abort(closeCode, closeMessage, -1);
    }

    /** Public API - {@inheritDoc} */
    public void abort(int timeout)
    {
        abort(AMQP.REPLY_SUCCESS, "OK", timeout);
    }

    /** Public API - {@inheritDoc} */
    public void abort(int closeCode, String closeMessage, int timeout)
    {
        try {
            close(closeCode, closeMessage, true, null, timeout, true);
        } catch (IOException _) { } // ignore
    }

    /**
     * Protected API - Delegates to {@link
     * #close(int,String,boolean,Throwable,int,boolean) the
     * six-argument close method}, passing -1 for the timeout, and
     * false for the abort flag.
     */
    public void close(int closeCode,
                      String closeMessage,
                      boolean initiatedByApplication,
                      Throwable cause)
        throws IOException
    {
        close(closeCode, closeMessage, initiatedByApplication, cause, -1, false);
    }

    // TODO: Make this private
    /**
     * Protected API - Close this connection with the given code, message, source
     * and timeout value for all the close operations to complete.
     * Specifies if any encountered exceptions should be ignored.
     */
    public void close(int closeCode,
                      String closeMessage,
                      boolean initiatedByApplication,
                      Throwable cause,
                      int timeout,
                      boolean abort)
        throws IOException
    {
        boolean sync = !(Thread.currentThread() == mainLoopThread);

        try {
            AMQP.Connection.Close reason =
                new AMQP.Connection.Close.Builder()
                    .replyCode(closeCode)
                    .replyText(closeMessage)
                .build();

            final ShutdownSignalException sse = startShutdown(reason, initiatedByApplication, cause, true);
            if(sync){
                BlockingRpcContinuation<AMQCommand> k = new BlockingRpcContinuation<AMQCommand>(){
                    @Override
                    public AMQCommand transformReply(AMQCommand command) {
                        AMQConnection.this.finishShutdown(sse);
                        return command;
                    }};

              _channel0.quiescingRpc(reason, k);
              k.getReply(timeout);
            } else {
              _channel0.quiescingTransmit(reason);
            }
        } catch (TimeoutException tte) {
            if (!abort)
                throw new ShutdownSignalException(true, true, tte, this);
        } catch (ShutdownSignalException sse) {
            if (!abort)
                throw sse;
        } catch (IOException ioe) {
            if (!abort)
                throw ioe;
        } finally {
            if(sync) _frameHandler.close();
        }
    }

    @Override public String toString() {
        return "amqp://" + this.username + "@" + getHostAddress() + ":" + getPort() + _virtualHost;
    }

    private String getHostAddress() {
        return getAddress() == null ? null : getAddress().getHostAddress();
    }

    public void addBlockedListener(BlockedListener listener) {
        blockedListeners.add(listener);
    }

    public boolean removeBlockedListener(BlockedListener listener) {
        return blockedListeners.remove(listener);
    }

    public void clearBlockedListeners() {
        blockedListeners.clear();
    }
}<|MERGE_RESOLUTION|>--- conflicted
+++ resolved
@@ -227,9 +227,6 @@
         this._inConnectionNegotiation = true; // we start out waiting for the first protocol response
     }
 
-<<<<<<< HEAD
-  /**
-=======
     private void initializeConsumerWorkService() {
         this._workService  = new ConsumerWorkService(executor, threadFactory);
     }
@@ -239,7 +236,6 @@
     }
 
     /**
->>>>>>> 63baa439
      * Start up the connection, including the MainLoop thread.
      * Sends the protocol
      * version negotiation header, and runs through
