--- conflicted
+++ resolved
@@ -307,13 +307,8 @@
         throws IOException {
 
         String hostName = addr.getHost();
-<<<<<<< HEAD
         int portNumber = portOrDefault(addr.getPort());
-        return new SocketFrameHandler(factory, hostName, portNumber);
-=======
-        int portNumber = addr.getPort();
-        if (portNumber == -1) portNumber = AMQP.PROTOCOL.PORT;
-        Socket socket = _factory.createSocket();
+        Socket socket = factory.createSocket();
         configureSocket(socket);
         socket.connect(new InetSocketAddress(hostName, portNumber));
         return new SocketFrameHandler(socket);
@@ -333,7 +328,6 @@
     protected void configureSocket(Socket socket) throws IOException{
         // disable Nagle's algorithm, for more consistently low latency
         socket.setTcpNoDelay(true);
->>>>>>> 2d7f5ad4
     }
 
     private Connection newConnection(Address[] addresses,
