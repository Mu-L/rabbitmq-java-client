//   The contents of this file are subject to the Mozilla Public License
//   Version 1.1 (the "License"); you may not use this file except in
//   compliance with the License. You may obtain a copy of the License at
//   http://www.mozilla.org/MPL/
//
//   Software distributed under the License is distributed on an "AS IS"
//   basis, WITHOUT WARRANTY OF ANY KIND, either express or implied. See the
//   License for the specific language governing rights and limitations
//   under the License.
//
//   The Original Code is RabbitMQ.
//
//   The Initial Developers of the Original Code are LShift Ltd,
//   Cohesive Financial Technologies LLC, and Rabbit Technologies Ltd.
//
//   Portions created before 22-Nov-2008 00:00:00 GMT by LShift Ltd,
//   Cohesive Financial Technologies LLC, or Rabbit Technologies Ltd
//   are Copyright (C) 2007-2008 LShift Ltd, Cohesive Financial
//   Technologies LLC, and Rabbit Technologies Ltd.
//
//   Portions created by LShift Ltd are Copyright (C) 2007-2010 LShift
//   Ltd. Portions created by Cohesive Financial Technologies LLC are
//   Copyright (C) 2007-2010 Cohesive Financial Technologies
//   LLC. Portions created by Rabbit Technologies Ltd are Copyright
//   (C) 2007-2010 Rabbit Technologies Ltd.
//
//   All Rights Reserved.
//
//   Contributor(s): ______________________________________.
//

package com.rabbitmq.client;

import java.io.ByteArrayInputStream;
import java.io.ByteArrayOutputStream;
import java.io.DataInputStream;
import java.io.DataOutputStream;
import java.io.EOFException;
import java.io.IOException;
import java.util.Date;
import java.util.HashMap;
import java.util.Map;
import java.util.Map.Entry;

import com.rabbitmq.client.impl.MethodArgumentReader;
import com.rabbitmq.client.impl.MethodArgumentWriter;
import com.rabbitmq.utility.BlockingCell;

/**
 * Convenience class which manages a temporary reply queue for simple RPC-style communication.
 * The class is agnostic about the format of RPC arguments / return values.
 * It simply provides a mechanism for sending a message to an exchange with a given routing key,
 * and waiting for a response on a reply queue.
*/
public class RpcClient {
    /** Channel we are communicating on */
    private final Channel _channel;
    /** Exchange to send requests to */
    private final String _exchange;
    /** Routing key to use for requests */
    private final String _routingKey;

    /** Map from request correlation ID to continuation BlockingCell */
    private final Map<String, BlockingCell<Object>> _continuationMap = new HashMap<String, BlockingCell<Object>>();
    /** Contains the most recently-used request correlation ID */
    private int _correlationId;

    /** The name of our private reply queue */
    private String _replyQueue;
    /** Consumer attached to our reply queue */
    private DefaultConsumer _consumer;

    /**
     * Construct a new RpcClient that will communicate on the given channel, sending
     * requests to the given exchange with the given routing key.
     * <p>
     * Causes the creation of a temporary private autodelete queue.
     * @param channel the channel to use for communication
     * @param exchange the exchange to connect to
     * @param routingKey the routing key
     * @throws IOException if an error is encountered
     * @see #setupReplyQueue
     */
    public RpcClient(Channel channel, String exchange, String routingKey) throws IOException {
        _channel = channel;
        _exchange = exchange;
        _routingKey = routingKey;
        _correlationId = 0;

        _replyQueue = setupReplyQueue();
        _consumer = setupConsumer();
    }

    /**
     * Private API - ensures the RpcClient is correctly open.
     * @throws IOException if an error is encountered
     */
    public void checkConsumer() throws IOException {
        if (_consumer == null) {
            throw new EOFException("RpcClient is closed");
        }
    }

    /**
     * Public API - cancels the consumer, thus deleting the temporary queue, and marks the RpcClient as closed.
     * @throws IOException if an error is encountered
     */
    public void close() throws IOException {
        if (_consumer != null) {
            _channel.basicCancel(_consumer.getConsumerTag());
            _consumer = null;
        }
    }

    /**
     * Creates a server-named exclusive autodelete queue to use for
     * receiving replies to RPC requests.
     * @throws IOException if an error is encountered
     * @return the name of the reply queue
     */
<<<<<<< HEAD
    private String setupReplyQueue() throws IOException {
        return _channel.queueDeclare("", false, true, true, null).getQueue();
=======
    protected String setupReplyQueue() throws IOException {
        return _channel.queueDeclare("", false, false, true, true, null).getQueue();
>>>>>>> 7b33b08d
    }

    /**
     * Registers a consumer on the reply queue.
     * @throws IOException if an error is encountered
     * @return the newly created and registered consumer
     */
    protected DefaultConsumer setupConsumer() throws IOException {
        DefaultConsumer consumer = new DefaultConsumer(_channel) {
            @Override
            public void handleShutdownSignal(String consumerTag,
                                             ShutdownSignalException signal) {
                synchronized (_continuationMap) {
                    for (Entry<String, BlockingCell<Object>> entry : _continuationMap.entrySet()) {
                        entry.getValue().set(signal);
                    }
                    _consumer = null;
                }
            }

            @Override
            public void handleDelivery(String consumerTag,
                                       Envelope envelope,
                                       AMQP.BasicProperties properties,
                                       byte[] body)
                    throws IOException {
                synchronized (_continuationMap) {
                    String replyId = properties.getCorrelationId();
                    BlockingCell<Object> blocker = _continuationMap.get(replyId);
                    _continuationMap.remove(replyId);
                    blocker.set(body);
                }
            }
        };
        _channel.basicConsume(_replyQueue, true, consumer);
        return consumer;
    }

    public void publish(AMQP.BasicProperties props, byte[] message)
        throws IOException
    {
        _channel.basicPublish(_exchange, _routingKey, props, message);
    }

    public byte[] primitiveCall(AMQP.BasicProperties props, byte[] message)
        throws IOException, ShutdownSignalException
    {
        checkConsumer();
        BlockingCell<Object> k = new BlockingCell<Object>();
        synchronized (_continuationMap) {
            _correlationId++;
            String replyId = "" + _correlationId;
            if (props != null) {
                props.setCorrelationId(replyId);
                props.setReplyTo(_replyQueue);
            }
            else {
                props = new AMQP.BasicProperties(null, null, null, null,
                                             null, replyId,
                                             _replyQueue, null, null, null,
                                             null, null, null, null);
            }
            _continuationMap.put(replyId, k);
        }
        publish(props, message);
        Object reply = k.uninterruptibleGet();
        if (reply instanceof ShutdownSignalException) {
            ShutdownSignalException sig = (ShutdownSignalException) reply;
            ShutdownSignalException wrapper =
                new ShutdownSignalException(sig.isHardError(),
                                            sig.isInitiatedByApplication(),
                                            sig.getReason(),
                                            sig.getReference());
            wrapper.initCause(sig);
            throw wrapper;
        } else {
            return (byte[]) reply;
        }
    }

    /**
     * Perform a simple byte-array-based RPC roundtrip.
     * @param message the byte array request message to send
     * @return the byte array response received
     * @throws ShutdownSignalException if the connection dies during our wait
     * @throws IOException if an error is encountered
     */
    public byte[] primitiveCall(byte[] message)
        throws IOException, ShutdownSignalException {
        return primitiveCall(null, message);
    }

    /**
     * Perform a simple string-based RPC roundtrip.
     * @param message the string request message to send
     * @return the string response received
     * @throws ShutdownSignalException if the connection dies during our wait
     * @throws IOException if an error is encountered
     */
    public String stringCall(String message)
        throws IOException, ShutdownSignalException
    {
        return new String(primitiveCall(message.getBytes()));
    }

    /**
     * Perform an AMQP wire-protocol-table based RPC roundtrip <br><br>
     *
     * There are some restrictions on the values appearing in the table: <br>
     * they must be of type {@link String}, {@link com.rabbitmq.client.impl.LongString}, {@link Integer}, {@link java.math.BigDecimal}, {@link Date},
     * or (recursively) a {@link Map} of the enclosing type.
     *
     * @param message the table to send
     * @return the table received
     * @throws ShutdownSignalException if the connection dies during our wait
     * @throws IOException if an error is encountered
     */
    public Map<String, Object> mapCall(Map<String, Object> message)
        throws IOException, ShutdownSignalException
    {
        ByteArrayOutputStream buffer = new ByteArrayOutputStream();
        MethodArgumentWriter writer = new MethodArgumentWriter(new DataOutputStream(buffer));
        writer.writeTable(message);
        writer.flush();
        byte[] reply = primitiveCall(buffer.toByteArray());
        MethodArgumentReader reader =
            new MethodArgumentReader(new DataInputStream(new ByteArrayInputStream(reply)));
        return reader.readTable();
    }

    /**
     * Perform an AMQP wire-protocol-table based RPC roundtrip, first
     * constructing the table from an array of alternating keys (in
     * even-numbered elements, starting at zero) and values (in
     * odd-numbered elements, starting at one) <br>
     * Restrictions on value arguments apply as in {@link RpcClient#mapCall(Map)}.
     *
     * @param keyValuePairs alternating {key, value, key, value, ...} data to send
     * @return the table received
     * @throws ShutdownSignalException if the connection dies during our wait
     * @throws IOException if an error is encountered
     */
    public Map<String, Object> mapCall(Object[] keyValuePairs)
        throws IOException, ShutdownSignalException
    {
        Map<String, Object> message = new HashMap<String, Object>();
        for (int i = 0; i < keyValuePairs.length; i += 2) {
            message.put((String) keyValuePairs[i], keyValuePairs[i + 1]);
        }
        return mapCall(message);
    }

    /**
     * Retrieve the channel.
     * @return the channel to which this client is connected
     */
    public Channel getChannel() {
        return _channel;
    }

    /**
     * Retrieve the exchange.
     * @return the exchange to which this client is connected
     */
    public String getExchange() {
        return _exchange;
    }

    /**
     * Retrieve the routing key.
     * @return the routing key for messages to this client
     */
    public String getRoutingKey() {
        return _routingKey;
    }

    /**
     * Retrieve the continuation map.
     * @return the map of objects to blocking cells for this client
     */
    public Map<String, BlockingCell<Object>> getContinuationMap() {
        return _continuationMap;
    }

    /**
     * Retrieve the correlation id.
     * @return the most recently used correlation id
     */
    public int getCorrelationId() {
        return _correlationId;
    }

    /**
     * Retrieve the reply queue.
     * @return the name of the client's reply queue
     */
    public String getReplyQueue() {
        return _replyQueue;
    }

    /**
     * Retrieve the consumer.
     * @return an interface to the client's consumer object
     */
    public Consumer getConsumer() {
        return _consumer;
    }
}
<|MERGE_RESOLUTION|>--- conflicted
+++ resolved
@@ -118,13 +118,8 @@
      * @throws IOException if an error is encountered
      * @return the name of the reply queue
      */
-<<<<<<< HEAD
-    private String setupReplyQueue() throws IOException {
+    protected String setupReplyQueue() throws IOException {
         return _channel.queueDeclare("", false, true, true, null).getQueue();
-=======
-    protected String setupReplyQueue() throws IOException {
-        return _channel.queueDeclare("", false, false, true, true, null).getQueue();
->>>>>>> 7b33b08d
     }
 
     /**
